--- conflicted
+++ resolved
@@ -25,24 +25,6 @@
 }
 
 func TestServer_Detect(t *testing.T) {
-<<<<<<< HEAD
-	type detectInput struct {
-		osFamily string
-		osName   string
-		pkgs     []analyzer.Package
-	}
-	type detectOutput struct {
-		vulns []types.DetectedVulnerability
-		eosl  bool
-		err   error
-	}
-	type detect struct {
-		input  detectInput
-		output detectOutput
-	}
-
-=======
->>>>>>> 303bf698
 	type args struct {
 		req *proto.OSDetectRequest
 	}
@@ -121,17 +103,8 @@
 	}
 	for _, tt := range tests {
 		t.Run(tt.name, func(t *testing.T) {
-<<<<<<< HEAD
-			mockDetector := new(ospkg2.MockDetector)
-			mockDetector.On("Detect", tt.detect.input.osFamily, tt.detect.input.osName,
-				tt.detect.input.pkgs).Return(tt.detect.output.vulns, tt.detect.output.eosl, tt.detect.output.err)
-
-			mockVulnClient := new(vulnerability.MockVulnClient)
-			mockVulnClient.On("FillInfo", mock.Anything, mock.Anything)
-=======
 			mockDetector := ospkg.NewMockDetector([]ospkg.DetectExpectation{tt.detect})
 			mockVulnClient := vulnerability.NewMockVulnClient()
->>>>>>> 303bf698
 
 			s := NewServer(mockDetector, mockVulnClient)
 			gotRes, err := s.Detect(context.TODO(), tt.args.req)
