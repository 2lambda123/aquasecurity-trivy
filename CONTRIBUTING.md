Thank you for taking interest in contributing to Trivy !

## Issues
- Feel free to open issues for any reason. When you open a new issue, you'll have to select an issue kind: bug/feature/support and fill the required information based on the selected template.
- Please spend a small amount of time giving due diligence to the issue tracker. Your issue might be a duplicate. If it is, please add your comment to the existing issue.
- Remember users might be searching for your issue in the future, so please give it a meaningful title to help others.
- The issue should clearly explain the reason for opening, the proposal if you have any, and any relevant technical information.

## Pull Requests

1. Every Pull Request should have an associated bug or feature issue unless you are fixing a trivial documentation issue.
1. Your PR is more likely to be accepted if it focuses on just one change.
1. Describe what the PR does. There's no convention enforced, but please try to be concise and descriptive. Treat the PR description as a commit message. Titles that starts with "fix"/"add"/"improve"/"remove" are good examples.
1. Please add the associated Issue in the PR description.
1. There's no need to add or tag reviewers.
1. If a reviewer commented on your code or asked for changes, please remember to mark the discussion as resolved after you address it. PRs with unresolved issues should not be merged (even if the comment is unclear or requires no action from your side).
1. Please include a comment with the results before and after your change.
1. Your PR is more likely to be accepted if it includes tests (We have not historically been very strict about tests, but we would like to improve this!).
1. If your PR affects the user experience in some way, please update the Readme and the CLI help accordingly.

## Understand where your pull request belongs

Trivy is composed of several different repositories that work together:
<<<<<<< HEAD
- [Trivy](https://github.com/aquasecurity/trivy) is the client side, user facing, command line tool.
- [vuln-list](https://github.com/aquasecurity/vuln-list) is a vulnerabilities database, aggregated from different sources, and normalized for easy consumption. This of this as the "server" side of the Trivy command line tool. **There should be no pull requests to this repo** 
=======
- [Trivy](https://github.com/aquasecurity/trivy) is the client-side, user-facing, command line tool.
- [vuln-list](https://github.com/aquasecurity/vuln-list) is a vulnerabilities database, aggregated from different sources, and normalized for easy consumption. This of this as the "server" side of the trivy command line tool. **There should be no pull requests to this repo** 
>>>>>>> 76d920ed
- [vuln-list-update](https://github.com/aquasecurity/vuln-list-update) is the code that maintains the vuln-list database.
- [fanal](https://github.com/aquasecurity/fanal) is a library for extracting system information containers. It is being used by Trivy to find testable subjects in the container image.<|MERGE_RESOLUTION|>--- conflicted
+++ resolved
@@ -21,12 +21,8 @@
 ## Understand where your pull request belongs
 
 Trivy is composed of several different repositories that work together:
-<<<<<<< HEAD
-- [Trivy](https://github.com/aquasecurity/trivy) is the client side, user facing, command line tool.
-- [vuln-list](https://github.com/aquasecurity/vuln-list) is a vulnerabilities database, aggregated from different sources, and normalized for easy consumption. This of this as the "server" side of the Trivy command line tool. **There should be no pull requests to this repo** 
-=======
+
 - [Trivy](https://github.com/aquasecurity/trivy) is the client-side, user-facing, command line tool.
 - [vuln-list](https://github.com/aquasecurity/vuln-list) is a vulnerabilities database, aggregated from different sources, and normalized for easy consumption. This of this as the "server" side of the trivy command line tool. **There should be no pull requests to this repo** 
->>>>>>> 76d920ed
 - [vuln-list-update](https://github.com/aquasecurity/vuln-list-update) is the code that maintains the vuln-list database.
 - [fanal](https://github.com/aquasecurity/fanal) is a library for extracting system information containers. It is being used by Trivy to find testable subjects in the container image.