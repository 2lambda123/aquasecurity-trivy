--- conflicted
+++ resolved
@@ -16,14 +16,6 @@
     }
   },
   "Results": [
-    {
-<<<<<<< HEAD
-      "Target": "pom.xml",
-=======
-      "Target": "OS Packages",
->>>>>>> 3d3a3d6f
-      "Class": "license"
-    },
     {
       "Target": "Java",
       "Class": "license",
@@ -59,17 +51,10 @@
           "Link": ""
         }
       ]
-<<<<<<< HEAD
-=======
     },
     {
       "Target": "pom.xml",
       "Class": "license"
-    },
-    {
-      "Target": "Loose File License(s)",
-      "Class": "license-file"
->>>>>>> 3d3a3d6f
     }
   ]
 }