[
  {
    "Target": "testdata/fixtures/alpine-39.tar.gz (alpine 3.9.4)",
    "Type": "alpine",
    "Vulnerabilities": [
      {
        "VulnerabilityID": "CVE-2019-14697",
        "PkgName": "musl",
        "InstalledVersion": "1.1.20-r4",
        "FixedVersion": "1.1.20-r5",
<<<<<<< HEAD
        "LayerID": "sha256:f1b5933fe4b5f49bbe8258745cf396afe07e625bdab3168e364daf7c956b6b81",
        "SeveritySource": "nvd",
=======
        "Layer": {
          "DiffID": "sha256:f1b5933fe4b5f49bbe8258745cf396afe07e625bdab3168e364daf7c956b6b81"
        },
>>>>>>> 329f2452
        "Description": "musl libc through 1.1.23 has an x87 floating-point stack adjustment imbalance, related to the math/i386/ directory. In some cases, use of this library could introduce out-of-bounds writes that are not present in an application's source code.",
        "Severity": "HIGH",
        "References": [
          "http://www.openwall.com/lists/oss-security/2019/08/06/4",
          "https://security.gentoo.org/glsa/202003-13",
          "https://www.openwall.com/lists/musl/2019/08/06/1"
        ]
      },
      {
        "VulnerabilityID": "CVE-2019-1549",
        "PkgName": "openssl",
        "InstalledVersion": "1.1.1b-r1",
        "FixedVersion": "1.1.1d-r0",
<<<<<<< HEAD
        "LayerID": "sha256:f1b5933fe4b5f49bbe8258745cf396afe07e625bdab3168e364daf7c956b6b81",
        "SeveritySource": "nvd",
=======
        "Layer": {
          "DiffID": "sha256:f1b5933fe4b5f49bbe8258745cf396afe07e625bdab3168e364daf7c956b6b81"
        },
>>>>>>> 329f2452
        "Title": "openssl: information disclosure in fork()",
        "Description": "OpenSSL 1.1.1 introduced a rewritten random number generator (RNG). This was intended to include protection in the event of a fork() system call in order to ensure that the parent and child processes did not share the same RNG state. However this protection was not being used in the default case. A partial mitigation for this issue is that the output from a high precision timer is mixed into the RNG state so the likelihood of a parent and child process sharing state is significantly reduced. If an application already calls OPENSSL_init_crypto() explicitly using OPENSSL_INIT_ATFORK then this problem does not occur at all. Fixed in OpenSSL 1.1.1d (Affected 1.1.1-1.1.1c).",
        "Severity": "MEDIUM",
        "References": [
          "https://cve.mitre.org/cgi-bin/cvename.cgi?name=CVE-2019-1549",
          "https://git.openssl.org/gitweb/?p=openssl.git;a=commitdiff;h=1b0fe00e2704b5e20334a16d3c9099d1ba2ef1be",
          "https://lists.fedoraproject.org/archives/list/package-announce@lists.fedoraproject.org/message/GY6SNRJP2S7Y42GIIDO3HXPNMDYN2U3A/",
          "https://security.netapp.com/advisory/ntap-20190919-0002/",
          "https://support.f5.com/csp/article/K44070243",
          "https://www.openssl.org/news/secadv/20190910.txt"
        ]
      },
      {
        "VulnerabilityID": "CVE-2019-1551",
        "PkgName": "openssl",
        "InstalledVersion": "1.1.1b-r1",
        "FixedVersion": "1.1.1d-r2",
        "LayerID": "sha256:f1b5933fe4b5f49bbe8258745cf396afe07e625bdab3168e364daf7c956b6b81",
        "SeveritySource": "nvd",
        "Title": "openssl: Integer overflow in RSAZ modular exponentiation on x86_64",
        "Description": "There is an overflow bug in the x64_64 Montgomery squaring procedure used in exponentiation with 512-bit moduli. No EC algorithms are affected. Analysis suggests that attacks against 2-prime RSA1024, 3-prime RSA1536, and DSA1024 as a result of this defect would be very difficult to perform and are not believed likely. Attacks against DH512 are considered just feasible. However, for an attack the target would have to re-use the DH512 private key, which is not recommended anyway. Also applications directly using the low level API BN_mod_exp may be affected if they use BN_FLG_CONSTTIME. Fixed in OpenSSL 1.1.1e (Affected 1.1.1-1.1.1d). Fixed in OpenSSL 1.0.2u (Affected 1.0.2-1.0.2t).",
        "Severity": "MEDIUM",
        "References": [
          "http://lists.opensuse.org/opensuse-security-announce/2020-01/msg00030.html",
          "http://packetstormsecurity.com/files/155754/Slackware-Security-Advisory-openssl-Updates.html",
          "https://cve.mitre.org/cgi-bin/cvename.cgi?name=CVE-2019-1551",
          "https://git.openssl.org/gitweb/?p=openssl.git;a=commitdiff;h=419102400a2811582a7a3d4a4e317d72e5ce0a8f",
          "https://git.openssl.org/gitweb/?p=openssl.git;a=commitdiff;h=f1c5eea8a817075d31e43f5876993c6710238c98",
          "https://github.com/openssl/openssl/pull/10575",
          "https://seclists.org/bugtraq/2019/Dec/39",
          "https://seclists.org/bugtraq/2019/Dec/46",
          "https://security.netapp.com/advisory/ntap-20191210-0001/",
          "https://www.debian.org/security/2019/dsa-4594",
          "https://www.openssl.org/news/secadv/20191206.txt",
          "https://www.tenable.com/security/tns-2019-09"
        ]
      },
      {
        "VulnerabilityID": "CVE-2019-1563",
        "PkgName": "openssl",
        "InstalledVersion": "1.1.1b-r1",
        "FixedVersion": "1.1.1d-r0",
<<<<<<< HEAD
        "LayerID": "sha256:f1b5933fe4b5f49bbe8258745cf396afe07e625bdab3168e364daf7c956b6b81",
        "SeveritySource": "nvd",
=======
        "Layer": {
          "DiffID": "sha256:f1b5933fe4b5f49bbe8258745cf396afe07e625bdab3168e364daf7c956b6b81"
        },
>>>>>>> 329f2452
        "Title": "openssl: information disclosure in PKCS7_dataDecode and CMS_decrypt_set1_pkey",
        "Description": "In situations where an attacker receives automated notification of the success or failure of a decryption attempt an attacker, after sending a very large number of messages to be decrypted, can recover a CMS/PKCS7 transported encryption key or decrypt any RSA encrypted message that was encrypted with the public RSA key, using a Bleichenbacher padding oracle attack. Applications are not affected if they use a certificate together with the private RSA key to the CMS_decrypt or PKCS7_decrypt functions to select the correct recipient info to decrypt. Fixed in OpenSSL 1.1.1d (Affected 1.1.1-1.1.1c). Fixed in OpenSSL 1.1.0l (Affected 1.1.0-1.1.0k). Fixed in OpenSSL 1.0.2t (Affected 1.0.2-1.0.2s).",
        "Severity": "MEDIUM",
        "References": [
          "http://packetstormsecurity.com/files/154467/Slackware-Security-Advisory-openssl-Updates.html",
          "https://cve.mitre.org/cgi-bin/cvename.cgi?name=CVE-2019-1563",
          "https://git.openssl.org/gitweb/?p=openssl.git;a=commitdiff;h=08229ad838c50f644d7e928e2eef147b4308ad64",
          "https://git.openssl.org/gitweb/?p=openssl.git;a=commitdiff;h=631f94db0065c78181ca9ba5546ebc8bb3884b97",
          "https://git.openssl.org/gitweb/?p=openssl.git;a=commitdiff;h=e21f8cf78a125cd3c8c0d1a1a6c8bb0b901f893f",
          "https://seclists.org/bugtraq/2019/Sep/25",
          "https://security.netapp.com/advisory/ntap-20190919-0002/",
          "https://www.openssl.org/news/secadv/20190910.txt"
        ]
      },
      {
        "VulnerabilityID": "CVE-2019-1547",
        "PkgName": "openssl",
        "InstalledVersion": "1.1.1b-r1",
        "FixedVersion": "1.1.1d-r0",
<<<<<<< HEAD
        "LayerID": "sha256:f1b5933fe4b5f49bbe8258745cf396afe07e625bdab3168e364daf7c956b6b81",
        "SeveritySource": "nvd",
=======
        "Layer": {
          "DiffID": "sha256:f1b5933fe4b5f49bbe8258745cf396afe07e625bdab3168e364daf7c956b6b81"
        },
>>>>>>> 329f2452
        "Title": "openssl: side-channel weak encryption vulnerability",
        "Description": "Normally in OpenSSL EC groups always have a co-factor present and this is used in side channel resistant code paths. However, in some cases, it is possible to construct a group using explicit parameters (instead of using a named curve). In those cases it is possible that such a group does not have the cofactor present. This can occur even where all the parameters match a known named curve. If such a curve is used then OpenSSL falls back to non-side channel resistant code paths which may result in full key recovery during an ECDSA signature operation. In order to be vulnerable an attacker would have to have the ability to time the creation of a large number of signatures where explicit parameters with no co-factor present are in use by an application using libcrypto. For the avoidance of doubt libssl is not vulnerable because explicit parameters are never used. Fixed in OpenSSL 1.1.1d (Affected 1.1.1-1.1.1c). Fixed in OpenSSL 1.1.0l (Affected 1.1.0-1.1.0k). Fixed in OpenSSL 1.0.2t (Affected 1.0.2-1.0.2s).",
        "Severity": "LOW",
        "References": [
          "http://packetstormsecurity.com/files/154467/Slackware-Security-Advisory-openssl-Updates.html",
          "https://arxiv.org/abs/1909.01785",
          "https://cve.mitre.org/cgi-bin/cvename.cgi?name=CVE-2019-1547",
          "https://git.openssl.org/gitweb/?p=openssl.git;a=commitdiff;h=21c856b75d81eff61aa63b4f036bb64a85bf6d46",
          "https://git.openssl.org/gitweb/?p=openssl.git;a=commitdiff;h=30c22fa8b1d840036b8e203585738df62a03cec8",
          "https://git.openssl.org/gitweb/?p=openssl.git;a=commitdiff;h=7c1709c2da5414f5b6133d00a03fc8c5bf996c7a",
          "https://seclists.org/bugtraq/2019/Sep/25",
          "https://security.netapp.com/advisory/ntap-20190919-0002/",
          "https://www.openssl.org/news/secadv/20190910.txt"
        ]
      }
    ]
  }
]<|MERGE_RESOLUTION|>--- conflicted
+++ resolved
@@ -8,14 +8,10 @@
         "PkgName": "musl",
         "InstalledVersion": "1.1.20-r4",
         "FixedVersion": "1.1.20-r5",
-<<<<<<< HEAD
-        "LayerID": "sha256:f1b5933fe4b5f49bbe8258745cf396afe07e625bdab3168e364daf7c956b6b81",
-        "SeveritySource": "nvd",
-=======
         "Layer": {
           "DiffID": "sha256:f1b5933fe4b5f49bbe8258745cf396afe07e625bdab3168e364daf7c956b6b81"
         },
->>>>>>> 329f2452
+        "SeveritySource": "nvd",
         "Description": "musl libc through 1.1.23 has an x87 floating-point stack adjustment imbalance, related to the math/i386/ directory. In some cases, use of this library could introduce out-of-bounds writes that are not present in an application's source code.",
         "Severity": "HIGH",
         "References": [
@@ -29,14 +25,10 @@
         "PkgName": "openssl",
         "InstalledVersion": "1.1.1b-r1",
         "FixedVersion": "1.1.1d-r0",
-<<<<<<< HEAD
-        "LayerID": "sha256:f1b5933fe4b5f49bbe8258745cf396afe07e625bdab3168e364daf7c956b6b81",
-        "SeveritySource": "nvd",
-=======
         "Layer": {
           "DiffID": "sha256:f1b5933fe4b5f49bbe8258745cf396afe07e625bdab3168e364daf7c956b6b81"
         },
->>>>>>> 329f2452
+        "SeveritySource": "nvd",
         "Title": "openssl: information disclosure in fork()",
         "Description": "OpenSSL 1.1.1 introduced a rewritten random number generator (RNG). This was intended to include protection in the event of a fork() system call in order to ensure that the parent and child processes did not share the same RNG state. However this protection was not being used in the default case. A partial mitigation for this issue is that the output from a high precision timer is mixed into the RNG state so the likelihood of a parent and child process sharing state is significantly reduced. If an application already calls OPENSSL_init_crypto() explicitly using OPENSSL_INIT_ATFORK then this problem does not occur at all. Fixed in OpenSSL 1.1.1d (Affected 1.1.1-1.1.1c).",
         "Severity": "MEDIUM",
@@ -54,7 +46,9 @@
         "PkgName": "openssl",
         "InstalledVersion": "1.1.1b-r1",
         "FixedVersion": "1.1.1d-r2",
-        "LayerID": "sha256:f1b5933fe4b5f49bbe8258745cf396afe07e625bdab3168e364daf7c956b6b81",
+        "Layer": {
+          "DiffID": "sha256:f1b5933fe4b5f49bbe8258745cf396afe07e625bdab3168e364daf7c956b6b81"
+        },
         "SeveritySource": "nvd",
         "Title": "openssl: Integer overflow in RSAZ modular exponentiation on x86_64",
         "Description": "There is an overflow bug in the x64_64 Montgomery squaring procedure used in exponentiation with 512-bit moduli. No EC algorithms are affected. Analysis suggests that attacks against 2-prime RSA1024, 3-prime RSA1536, and DSA1024 as a result of this defect would be very difficult to perform and are not believed likely. Attacks against DH512 are considered just feasible. However, for an attack the target would have to re-use the DH512 private key, which is not recommended anyway. Also applications directly using the low level API BN_mod_exp may be affected if they use BN_FLG_CONSTTIME. Fixed in OpenSSL 1.1.1e (Affected 1.1.1-1.1.1d). Fixed in OpenSSL 1.0.2u (Affected 1.0.2-1.0.2t).",
@@ -79,14 +73,10 @@
         "PkgName": "openssl",
         "InstalledVersion": "1.1.1b-r1",
         "FixedVersion": "1.1.1d-r0",
-<<<<<<< HEAD
-        "LayerID": "sha256:f1b5933fe4b5f49bbe8258745cf396afe07e625bdab3168e364daf7c956b6b81",
-        "SeveritySource": "nvd",
-=======
         "Layer": {
           "DiffID": "sha256:f1b5933fe4b5f49bbe8258745cf396afe07e625bdab3168e364daf7c956b6b81"
         },
->>>>>>> 329f2452
+        "SeveritySource": "nvd",
         "Title": "openssl: information disclosure in PKCS7_dataDecode and CMS_decrypt_set1_pkey",
         "Description": "In situations where an attacker receives automated notification of the success or failure of a decryption attempt an attacker, after sending a very large number of messages to be decrypted, can recover a CMS/PKCS7 transported encryption key or decrypt any RSA encrypted message that was encrypted with the public RSA key, using a Bleichenbacher padding oracle attack. Applications are not affected if they use a certificate together with the private RSA key to the CMS_decrypt or PKCS7_decrypt functions to select the correct recipient info to decrypt. Fixed in OpenSSL 1.1.1d (Affected 1.1.1-1.1.1c). Fixed in OpenSSL 1.1.0l (Affected 1.1.0-1.1.0k). Fixed in OpenSSL 1.0.2t (Affected 1.0.2-1.0.2s).",
         "Severity": "MEDIUM",
@@ -106,14 +96,10 @@
         "PkgName": "openssl",
         "InstalledVersion": "1.1.1b-r1",
         "FixedVersion": "1.1.1d-r0",
-<<<<<<< HEAD
-        "LayerID": "sha256:f1b5933fe4b5f49bbe8258745cf396afe07e625bdab3168e364daf7c956b6b81",
-        "SeveritySource": "nvd",
-=======
         "Layer": {
           "DiffID": "sha256:f1b5933fe4b5f49bbe8258745cf396afe07e625bdab3168e364daf7c956b6b81"
         },
->>>>>>> 329f2452
+        "SeveritySource": "nvd",
         "Title": "openssl: side-channel weak encryption vulnerability",
         "Description": "Normally in OpenSSL EC groups always have a co-factor present and this is used in side channel resistant code paths. However, in some cases, it is possible to construct a group using explicit parameters (instead of using a named curve). In those cases it is possible that such a group does not have the cofactor present. This can occur even where all the parameters match a known named curve. If such a curve is used then OpenSSL falls back to non-side channel resistant code paths which may result in full key recovery during an ECDSA signature operation. In order to be vulnerable an attacker would have to have the ability to time the creation of a large number of signatures where explicit parameters with no co-factor present are in use by an application using libcrypto. For the avoidance of doubt libssl is not vulnerable because explicit parameters are never used. Fixed in OpenSSL 1.1.1d (Affected 1.1.1-1.1.1c). Fixed in OpenSSL 1.1.0l (Affected 1.1.0-1.1.0k). Fixed in OpenSSL 1.0.2t (Affected 1.0.2-1.0.2s).",
         "Severity": "LOW",
