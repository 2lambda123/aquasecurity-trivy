--- conflicted
+++ resolved
@@ -1,8 +1,4 @@
-<<<<<<< HEAD
-FROM alpine:3.18
-=======
-FROM alpine:3.19.1
->>>>>>> df024e88
+FROM alpine:3.19
 RUN apk --no-cache add ca-certificates git
 COPY trivy /usr/local/bin/trivy
 COPY contrib/*.tpl contrib/
