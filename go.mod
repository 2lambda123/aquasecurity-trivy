--- conflicted
+++ resolved
@@ -357,12 +357,8 @@
 	go.uber.org/multierr v1.11.0 // indirect
 	go.uber.org/zap v1.27.0 // indirect
 	golang.org/x/oauth2 v0.20.0 // indirect
-<<<<<<< HEAD
 	golang.org/x/sys v0.22.0 // indirect
-=======
-	golang.org/x/sys v0.21.0 // indirect
 	golang.org/x/telemetry v0.0.0-20240522233618-39ace7a40ae7 // indirect
->>>>>>> d2f4da86
 	golang.org/x/time v0.5.0 // indirect
 	golang.org/x/tools v0.22.0 // indirect
 	google.golang.org/api v0.172.0 // indirect
