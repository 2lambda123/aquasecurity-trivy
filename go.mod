module github.com/aquasecurity/trivy

go 1.21

require (
	github.com/Azure/azure-sdk-for-go v68.0.0+incompatible
	github.com/Azure/azure-sdk-for-go/sdk/azcore v1.9.0
	github.com/Azure/azure-sdk-for-go/sdk/azidentity v1.4.0
	github.com/BurntSushi/toml v1.3.2
	github.com/CycloneDX/cyclonedx-go v0.8.0
	github.com/GoogleCloudPlatform/docker-credential-gcr v2.0.5+incompatible
	github.com/Masterminds/sprig/v3 v3.2.3
	github.com/NYTimes/gziphandler v1.1.1
	github.com/alicebob/miniredis/v2 v2.31.1
	github.com/aquasecurity/bolt-fixtures v0.0.0-20200903104109-d34e7f983986
	github.com/aquasecurity/go-dep-parser v0.0.0-20240208080026-8cc7d408bce4
	github.com/aquasecurity/go-gem-version v0.0.0-20201115065557-8eed6fe000ce
	github.com/aquasecurity/go-npm-version v0.0.0-20201110091526-0b796d180798
	github.com/aquasecurity/go-pep440-version v0.0.0-20210121094942-22b2f8951d46
	github.com/aquasecurity/go-version v0.0.0-20210121072130-637058cfe492
	github.com/aquasecurity/loading v0.0.5
	github.com/aquasecurity/table v1.8.0
	github.com/aquasecurity/testdocker v0.0.0-20230111101738-e741bda259da
	github.com/aquasecurity/tml v0.6.1
	github.com/aquasecurity/trivy-aws v0.7.2-0.20240212233003-6359c269e5d2
	github.com/aquasecurity/trivy-db v0.0.0-20231005141211-4fc651f7ac8d
	github.com/aquasecurity/trivy-java-db v0.0.0-20240109071736-184bd7481d48
	github.com/aquasecurity/trivy-kubernetes v0.6.3-0.20240118072219-c433b06f98e1
	github.com/aquasecurity/trivy-policies v0.9.1-0.20240212232053-c450017d5624
	github.com/aws/aws-sdk-go-v2 v1.24.1
	github.com/aws/aws-sdk-go-v2/config v1.26.6
	github.com/aws/aws-sdk-go-v2/credentials v1.16.16
	github.com/aws/aws-sdk-go-v2/feature/s3/manager v1.15.15
	github.com/aws/aws-sdk-go-v2/service/ec2 v1.142.0
	github.com/aws/aws-sdk-go-v2/service/ecr v1.24.6
	github.com/aws/aws-sdk-go-v2/service/s3 v1.48.1
	github.com/aws/aws-sdk-go-v2/service/sts v1.26.7
	github.com/bmatcuk/doublestar/v4 v4.6.1
	github.com/cenkalti/backoff v2.2.1+incompatible
	github.com/cheggaaa/pb/v3 v3.1.4
	github.com/containerd/containerd v1.7.12
	github.com/csaf-poc/csaf_distribution/v3 v3.0.0
	github.com/docker/docker v25.0.2+incompatible
	github.com/docker/go-connections v0.5.0
	github.com/fatih/color v1.15.0
	github.com/go-git/go-git/v5 v5.11.0
	github.com/go-openapi/runtime v0.27.1
	github.com/go-openapi/strfmt v0.22.0
	github.com/go-redis/redis/v8 v8.11.5
	github.com/golang-jwt/jwt v3.2.2+incompatible
	github.com/golang/protobuf v1.5.3
	github.com/google/go-containerregistry v0.19.0
	github.com/google/licenseclassifier/v2 v2.0.0
	github.com/google/uuid v1.6.0
	github.com/google/wire v0.5.0
	github.com/hashicorp/go-getter v1.7.3
	github.com/hashicorp/go-multierror v1.1.1
	github.com/hashicorp/golang-lru/v2 v2.0.6
	github.com/in-toto/in-toto-golang v0.9.0
	github.com/knqyf263/go-apk-version v0.0.0-20200609155635-041fdbb8563f
	github.com/knqyf263/go-deb-version v0.0.0-20230223133812-3ed183d23422
	github.com/knqyf263/go-rpm-version v0.0.0-20220614171824-631e686d1075
	github.com/knqyf263/go-rpmdb v0.0.0-20231008124120-ac49267ab4e1
	github.com/knqyf263/nested v0.0.1
	github.com/kylelemons/godebug v1.1.0
	github.com/magefile/mage v1.15.0
	github.com/mailru/easyjson v0.7.7
	github.com/masahiro331/go-disk v0.0.0-20220919035250-c8da316f91ac
	github.com/masahiro331/go-ebs-file v0.0.0-20240112135404-d5fbb1d46323
	github.com/masahiro331/go-ext4-filesystem v0.0.0-20231208112839-4339555a0cd4
	github.com/masahiro331/go-mvn-version v0.0.0-20210429150710-d3157d602a08
	github.com/masahiro331/go-vmdk-parser v0.0.0-20221225061455-612096e4bbbd
	github.com/masahiro331/go-xfs-filesystem v0.0.0-20230608043311-a335f4599b70
	github.com/mattn/go-shellwords v1.0.12
	github.com/mitchellh/hashstructure/v2 v2.0.2
	github.com/mitchellh/mapstructure v1.5.0
	github.com/moby/buildkit v0.12.5
	github.com/open-policy-agent/opa v0.61.0
	github.com/opencontainers/go-digest v1.0.0
	github.com/opencontainers/image-spec v1.1.0-rc6
	github.com/openvex/go-vex v0.2.5
	github.com/owenrumney/go-sarif/v2 v2.3.0
	github.com/package-url/packageurl-go v0.1.2
	github.com/quasilyte/go-ruleguard/dsl v0.3.22
	github.com/samber/lo v1.39.0
	github.com/saracen/walker v0.1.3
	github.com/secure-systems-lab/go-securesystemslib v0.8.0
	github.com/sigstore/rekor v1.2.2
	github.com/sirupsen/logrus v1.9.3
	github.com/sosedoff/gitkit v0.4.0
	github.com/spdx/tools-golang v0.5.4-0.20231108154018-0c0f394b5e1a // v0.5.3 with necessary changes. Can be upgraded to version 0.5.4 after release.
	github.com/spf13/cast v1.6.0
	github.com/spf13/cobra v1.8.0
	github.com/spf13/pflag v1.0.5
	github.com/spf13/viper v1.18.2
	github.com/stretchr/testify v1.8.4
	github.com/testcontainers/testcontainers-go v0.27.0
	github.com/testcontainers/testcontainers-go/modules/localstack v0.26.0
	github.com/tetratelabs/wazero v1.2.1
	github.com/twitchtv/twirp v8.1.2+incompatible
	github.com/xeipuuv/gojsonschema v1.2.0
	github.com/xlab/treeprint v1.2.0
	go.etcd.io/bbolt v1.3.8
	go.uber.org/zap v1.26.0
	golang.org/x/exp v0.0.0-20231110203233-9a3e6036ecaa
	golang.org/x/mod v0.14.0
	golang.org/x/sync v0.6.0
	golang.org/x/term v0.16.0
	golang.org/x/text v0.14.0
	golang.org/x/xerrors v0.0.0-20220907171357-04be3eba64a2
	google.golang.org/protobuf v1.32.0
	gopkg.in/yaml.v3 v3.0.1
	k8s.io/api v0.29.1
	k8s.io/utils v0.0.0-20231127182322-b307cd553661
	modernc.org/sqlite v1.28.0
)

require (
	github.com/alecthomas/chroma v0.10.0
	github.com/antchfx/htmlquery v1.3.0
	github.com/apparentlymart/go-cidr v1.1.0
	github.com/aws/smithy-go v1.19.0
	github.com/bitnami/go-version v0.0.0-20231130084017-bb00604d650c
	github.com/hashicorp/go-uuid v1.0.3
	github.com/hashicorp/hcl/v2 v2.19.1
	github.com/liamg/iamgo v0.0.9
	github.com/liamg/jfather v0.0.7
	github.com/liamg/memoryfs v1.6.0
	github.com/mitchellh/go-homedir v1.1.0
	github.com/olekukonko/tablewriter v0.0.5
	github.com/owenrumney/squealer v1.2.1
	github.com/zclconf/go-cty v1.13.0
	github.com/zclconf/go-cty-yaml v1.0.3
	golang.org/x/crypto v0.18.0
	golang.org/x/net v0.20.0
<<<<<<< HEAD
	helm.sh/helm/v3 v3.14.0
=======
	helm.sh/helm/v3 v3.14.1
>>>>>>> 32a02a95
)

require (
	cloud.google.com/go v0.110.10 // indirect
	cloud.google.com/go/compute v1.23.3 // indirect
	cloud.google.com/go/compute/metadata v0.2.3 // indirect
	cloud.google.com/go/iam v1.1.5 // indirect
	cloud.google.com/go/storage v1.35.1 // indirect
	dario.cat/mergo v1.0.0 // indirect
	github.com/AdaLogics/go-fuzz-headers v0.0.0-20230811130428-ced1acdcaa24 // indirect
	github.com/AdamKorcz/go-118-fuzz-build v0.0.0-20230306123547-8075edf89bb0 // indirect
	github.com/Azure/azure-sdk-for-go/sdk/internal v1.5.0 // indirect
	github.com/Azure/go-ansiterm v0.0.0-20210617225240-d185dfc1b5a1 // indirect
	github.com/Azure/go-autorest v14.2.0+incompatible // indirect
	github.com/Azure/go-autorest/autorest v0.11.29 // indirect
	github.com/Azure/go-autorest/autorest/adal v0.9.23 // indirect
	github.com/Azure/go-autorest/autorest/date v0.3.0 // indirect
	github.com/Azure/go-autorest/logger v0.2.1 // indirect
	github.com/Azure/go-autorest/tracing v0.6.0 // indirect
	github.com/AzureAD/microsoft-authentication-library-for-go v1.1.1 // indirect
	github.com/Intevation/gval v1.3.0 // indirect
	github.com/Intevation/jsonpath v0.2.1 // indirect
	github.com/MakeNowJust/heredoc v1.0.0 // indirect
	github.com/Masterminds/goutils v1.1.1 // indirect
	github.com/Masterminds/semver/v3 v3.2.1 // indirect
	github.com/Masterminds/squirrel v1.5.4 // indirect
	github.com/Microsoft/go-winio v0.6.1 // indirect
	github.com/Microsoft/hcsshim v0.11.4 // indirect
	github.com/OneOfOne/xxhash v1.2.8 // indirect
	github.com/ProtonMail/go-crypto v0.0.0-20230923063757-afb1ddc0824c // indirect
	github.com/VividCortex/ewma v1.2.0 // indirect
	github.com/agext/levenshtein v1.2.3 // indirect
	github.com/agnivade/levenshtein v1.1.1 // indirect
	github.com/alicebob/gopher-json v0.0.0-20200520072559-a9ecdc9d1d3a // indirect
	github.com/anchore/go-struct-converter v0.0.0-20221118182256-c68fdcfa2092 // indirect
	github.com/antchfx/xpath v1.2.3 // indirect
	github.com/apparentlymart/go-textseg/v13 v13.0.0 // indirect
	github.com/apparentlymart/go-textseg/v15 v15.0.0 // indirect
	github.com/asaskevich/govalidator v0.0.0-20230301143203-a9d515a09cc2 // indirect
	github.com/aws/aws-sdk-go v1.49.21 // indirect
	github.com/aws/aws-sdk-go-v2/aws/protocol/eventstream v1.5.4 // indirect
	github.com/aws/aws-sdk-go-v2/feature/ec2/imds v1.14.11 // indirect
	github.com/aws/aws-sdk-go-v2/internal/configsources v1.2.10 // indirect
	github.com/aws/aws-sdk-go-v2/internal/endpoints/v2 v2.5.10 // indirect
	github.com/aws/aws-sdk-go-v2/internal/ini v1.7.3 // indirect
	github.com/aws/aws-sdk-go-v2/internal/v4a v1.2.10 // indirect
	github.com/aws/aws-sdk-go-v2/service/accessanalyzer v1.26.7 // indirect
	github.com/aws/aws-sdk-go-v2/service/apigateway v1.21.6 // indirect
	github.com/aws/aws-sdk-go-v2/service/apigatewayv2 v1.18.6 // indirect
	github.com/aws/aws-sdk-go-v2/service/athena v1.37.3 // indirect
	github.com/aws/aws-sdk-go-v2/service/cloudfront v1.32.5 // indirect
	github.com/aws/aws-sdk-go-v2/service/cloudtrail v1.35.6 // indirect
	github.com/aws/aws-sdk-go-v2/service/cloudwatch v1.32.2 // indirect
	github.com/aws/aws-sdk-go-v2/service/cloudwatchlogs v1.30.1 // indirect
	github.com/aws/aws-sdk-go-v2/service/codebuild v1.26.5 // indirect
	github.com/aws/aws-sdk-go-v2/service/docdb v1.29.6 // indirect
	github.com/aws/aws-sdk-go-v2/service/dynamodb v1.26.8 // indirect
	github.com/aws/aws-sdk-go-v2/service/ebs v1.21.7 // indirect
	github.com/aws/aws-sdk-go-v2/service/ecs v1.35.6 // indirect
	github.com/aws/aws-sdk-go-v2/service/efs v1.26.5 // indirect
	github.com/aws/aws-sdk-go-v2/service/eks v1.37.0 // indirect
	github.com/aws/aws-sdk-go-v2/service/elasticache v1.34.6 // indirect
	github.com/aws/aws-sdk-go-v2/service/elasticloadbalancingv2 v1.26.6 // indirect
	github.com/aws/aws-sdk-go-v2/service/elasticsearchservice v1.25.0 // indirect
	github.com/aws/aws-sdk-go-v2/service/emr v1.36.0 // indirect
	github.com/aws/aws-sdk-go-v2/service/iam v1.28.7 // indirect
	github.com/aws/aws-sdk-go-v2/service/internal/accept-encoding v1.10.4 // indirect
	github.com/aws/aws-sdk-go-v2/service/internal/checksum v1.2.10 // indirect
	github.com/aws/aws-sdk-go-v2/service/internal/endpoint-discovery v1.8.11 // indirect
	github.com/aws/aws-sdk-go-v2/service/internal/presigned-url v1.10.10 // indirect
	github.com/aws/aws-sdk-go-v2/service/internal/s3shared v1.16.10 // indirect
	github.com/aws/aws-sdk-go-v2/service/kafka v1.28.5 // indirect
	github.com/aws/aws-sdk-go-v2/service/kinesis v1.24.6 // indirect
	github.com/aws/aws-sdk-go-v2/service/kms v1.27.7 // indirect
	github.com/aws/aws-sdk-go-v2/service/lambda v1.49.6 // indirect
	github.com/aws/aws-sdk-go-v2/service/mq v1.20.6 // indirect
	github.com/aws/aws-sdk-go-v2/service/neptune v1.28.1 // indirect
	github.com/aws/aws-sdk-go-v2/service/rds v1.66.1 // indirect
	github.com/aws/aws-sdk-go-v2/service/redshift v1.39.7 // indirect
	github.com/aws/aws-sdk-go-v2/service/secretsmanager v1.26.0 // indirect
	github.com/aws/aws-sdk-go-v2/service/sns v1.26.6 // indirect
	github.com/aws/aws-sdk-go-v2/service/sqs v1.29.6 // indirect
	github.com/aws/aws-sdk-go-v2/service/sso v1.18.7 // indirect
	github.com/aws/aws-sdk-go-v2/service/ssooidc v1.21.7 // indirect
	github.com/aws/aws-sdk-go-v2/service/workspaces v1.35.6 // indirect
	github.com/beorn7/perks v1.0.1 // indirect
	github.com/bgentry/go-netrc v0.0.0-20140422174119-9fd32a8b3d3d // indirect
	github.com/briandowns/spinner v1.23.0 // indirect
	github.com/cenkalti/backoff/v4 v4.2.1 // indirect
	github.com/cespare/xxhash/v2 v2.2.0 // indirect
	github.com/chai2010/gettext-go v1.0.2 // indirect
	github.com/cloudflare/circl v1.3.7 // indirect
	github.com/containerd/cgroups v1.1.0 // indirect
	github.com/containerd/continuity v0.4.2 // indirect
	github.com/containerd/fifo v1.1.0 // indirect
	github.com/containerd/log v0.1.0 // indirect
	github.com/containerd/stargz-snapshotter/estargz v0.14.3 // indirect
	github.com/containerd/ttrpc v1.2.2 // indirect
	github.com/containerd/typeurl/v2 v2.1.1 // indirect
	github.com/cpuguy83/dockercfg v0.3.1 // indirect
	github.com/cpuguy83/go-md2man/v2 v2.0.3 // indirect
	github.com/cyphar/filepath-securejoin v0.2.4 // indirect
	github.com/davecgh/go-spew v1.1.2-0.20180830191138-d8f796af33cc // indirect
	github.com/dgryski/go-rendezvous v0.0.0-20200823014737-9f7001d12a5f // indirect
	github.com/distribution/reference v0.5.0 // indirect
	github.com/dlclark/regexp2 v1.4.0 // indirect
	github.com/docker/cli v25.0.1+incompatible // indirect
	github.com/docker/distribution v2.8.3+incompatible // indirect
	github.com/docker/docker-credential-helpers v0.7.0 // indirect
	github.com/docker/go-events v0.0.0-20190806004212-e31b211e4f1c // indirect
	github.com/docker/go-metrics v0.0.1 // indirect
	github.com/docker/go-units v0.5.0 // indirect
	github.com/docker/libtrust v0.0.0-20160708172513-aabc10ec26b7 // indirect
	github.com/dustin/go-humanize v1.0.1 // indirect
	github.com/emicklei/go-restful/v3 v3.11.0 // indirect
	github.com/emirpasic/gods v1.18.1 // indirect
	github.com/evanphx/json-patch v5.7.0+incompatible // indirect
	github.com/exponent-io/jsonpath v0.0.0-20151013193312-d6023ce2651d // indirect
	github.com/felixge/httpsnoop v1.0.4 // indirect
	github.com/fsnotify/fsnotify v1.7.0 // indirect
	github.com/go-errors/errors v1.4.2 // indirect
	github.com/go-git/gcfg v1.5.1-0.20230307220236-3a3c6141e376 // indirect
	github.com/go-git/go-billy/v5 v5.5.0 // indirect
	github.com/go-gorp/gorp/v3 v3.1.0 // indirect
	github.com/go-ini/ini v1.67.0 // indirect
	github.com/go-logr/logr v1.4.1 // indirect
	github.com/go-logr/stdr v1.2.2 // indirect
	github.com/go-openapi/analysis v0.21.5 // indirect
	github.com/go-openapi/errors v0.21.0 // indirect
	github.com/go-openapi/jsonpointer v0.20.1 // indirect
	github.com/go-openapi/jsonreference v0.20.3 // indirect
	github.com/go-openapi/loads v0.21.3 // indirect
	github.com/go-openapi/spec v0.20.12 // indirect
	github.com/go-openapi/swag v0.22.5 // indirect
	github.com/go-openapi/validate v0.22.4 // indirect
	github.com/go-sql-driver/mysql v1.7.1 // indirect
	github.com/go-test/deep v1.1.0 // indirect
	github.com/gobwas/glob v0.2.3 // indirect
	github.com/goccy/go-yaml v1.9.5 // indirect
	github.com/gofrs/uuid v4.3.1+incompatible // indirect
	github.com/gogo/protobuf v1.3.2 // indirect
	github.com/golang-jwt/jwt/v4 v4.5.0 // indirect
	github.com/golang-jwt/jwt/v5 v5.0.0 // indirect
	github.com/golang/groupcache v0.0.0-20210331224755-41bb18bfe9da // indirect
	github.com/google/btree v1.1.2 // indirect
	github.com/google/gnostic-models v0.6.8 // indirect
	github.com/google/go-cmp v0.6.0 // indirect
	github.com/google/gofuzz v1.2.0 // indirect
	github.com/google/pprof v0.0.0-20230406165453-00490a63f317 // indirect
	github.com/google/s2a-go v0.1.7 // indirect
	github.com/google/shlex v0.0.0-20191202100458-e7afc7fbc510 // indirect
	github.com/googleapis/enterprise-certificate-proxy v0.3.2 // indirect
	github.com/googleapis/gax-go/v2 v2.12.0 // indirect
	github.com/gorilla/mux v1.8.1 // indirect
	github.com/gorilla/websocket v1.5.0 // indirect
	github.com/gosuri/uitable v0.0.4 // indirect
	github.com/gregjones/httpcache v0.0.0-20190611155906-901d90724c79 // indirect
	github.com/hashicorp/errwrap v1.1.0 // indirect
	github.com/hashicorp/go-cleanhttp v0.5.2 // indirect
	github.com/hashicorp/go-safetemp v1.0.0 // indirect
	github.com/hashicorp/go-version v1.6.0 // indirect
	github.com/hashicorp/golang-lru v0.6.0 // indirect
	github.com/hashicorp/hcl v1.0.0 // indirect
	github.com/huandu/xstrings v1.4.0 // indirect
	github.com/imdario/mergo v0.3.15 // indirect
	github.com/inconshreveable/mousetrap v1.1.0 // indirect
	github.com/jbenet/go-context v0.0.0-20150711004518-d14ea06fba99 // indirect
	github.com/jmespath/go-jmespath v0.4.0 // indirect
	github.com/jmoiron/sqlx v1.3.5 // indirect
	github.com/josharian/intern v1.0.0 // indirect
	github.com/json-iterator/go v1.1.12 // indirect
	github.com/kballard/go-shellquote v0.0.0-20180428030007-95032a82bc51 // indirect
	github.com/kevinburke/ssh_config v1.2.0 // indirect
	github.com/klauspost/compress v1.17.2 // indirect
	github.com/lann/builder v0.0.0-20180802200727-47ae307949d0 // indirect
	github.com/lann/ps v0.0.0-20150810152359-62de8c46ede0 // indirect
	github.com/lib/pq v1.10.9 // indirect
	github.com/liggitt/tabwriter v0.0.0-20181228230101-89fcab3d43de // indirect
	github.com/lunixbochs/struc v0.0.0-20200707160740-784aaebc1d40 // indirect
	github.com/magiconair/properties v1.8.7 // indirect
	github.com/mattn/go-colorable v0.1.13 // indirect
	github.com/mattn/go-isatty v0.0.19 // indirect
	github.com/mattn/go-runewidth v0.0.14 // indirect
	github.com/matttproud/golang_protobuf_extensions/v2 v2.0.0 // indirect
	github.com/microsoft/go-rustaudit v0.0.0-20220808201409-204dfee52032 // indirect
	github.com/miekg/dns v1.1.53 // indirect
	github.com/mitchellh/copystructure v1.2.0 // indirect
	github.com/mitchellh/go-testing-interface v1.14.1 // indirect
	github.com/mitchellh/go-wordwrap v1.0.1 // indirect
	github.com/mitchellh/reflectwalk v1.0.2 // indirect
	github.com/moby/locker v1.0.1 // indirect
	github.com/moby/patternmatcher v0.6.0 // indirect
	github.com/moby/spdystream v0.2.0 // indirect
	github.com/moby/sys/mountinfo v0.6.2 // indirect
	github.com/moby/sys/sequential v0.5.0 // indirect
	github.com/moby/sys/signal v0.7.0 // indirect
	github.com/moby/sys/user v0.1.0 // indirect
	github.com/moby/term v0.5.0 // indirect
	github.com/modern-go/concurrent v0.0.0-20180306012644-bacd9c7ef1dd // indirect
	github.com/modern-go/reflect2 v1.0.2 // indirect
	github.com/monochromegane/go-gitignore v0.0.0-20200626010858-205db1a8cc00 // indirect
	github.com/morikuni/aec v1.0.0 // indirect
	github.com/munnerz/goautoneg v0.0.0-20191010083416-a7dc8b61c822 // indirect
	github.com/mxk/go-flowrate v0.0.0-20140419014527-cca7078d478f // indirect
	github.com/oklog/ulid v1.3.1 // indirect
	github.com/opencontainers/runtime-spec v1.1.0 // indirect
	github.com/opencontainers/selinux v1.11.0 // indirect
	github.com/opentracing/opentracing-go v1.2.0 // indirect
	github.com/pelletier/go-toml/v2 v2.1.0 // indirect
	github.com/peterbourgon/diskv v2.0.1+incompatible // indirect
	github.com/pjbgf/sha1cd v0.3.0 // indirect
	github.com/pkg/browser v0.0.0-20210911075715-681adbf594b8 // indirect
	github.com/pkg/errors v0.9.1 // indirect
	github.com/pmezard/go-difflib v1.0.1-0.20181226105442-5d4384ee4fb2 // indirect
	github.com/prometheus/client_golang v1.18.0 // indirect
	github.com/prometheus/client_model v0.5.0 // indirect
	github.com/prometheus/common v0.45.0 // indirect
	github.com/prometheus/procfs v0.12.0 // indirect
	github.com/rcrowley/go-metrics v0.0.0-20201227073835-cf1acfcdf475 // indirect
	github.com/remyoudompheng/bigfft v0.0.0-20230129092748-24d4a6f8daec // indirect
	github.com/rivo/uniseg v0.2.0 // indirect
	github.com/rubenv/sql-migrate v1.5.2 // indirect
	github.com/russross/blackfriday/v2 v2.1.0 // indirect
	github.com/sagikazarmark/locafero v0.4.0 // indirect
	github.com/sagikazarmark/slog-shim v0.1.0 // indirect
	github.com/santhosh-tekuri/jsonschema/v5 v5.3.1 // indirect
	github.com/sergi/go-diff v1.3.1 // indirect
	github.com/shibumi/go-pathspec v1.3.0 // indirect
	github.com/shopspring/decimal v1.3.1 // indirect
	github.com/skeema/knownhosts v1.2.1 // indirect
	github.com/sourcegraph/conc v0.3.0 // indirect
	github.com/spf13/afero v1.11.0 // indirect
	github.com/stretchr/objx v0.5.0 // indirect
	github.com/subosito/gotenv v1.6.0 // indirect
	github.com/tchap/go-patricia/v2 v2.3.1 // indirect
	github.com/ulikunitz/xz v0.5.11 // indirect
	github.com/vbatts/tar-split v0.11.3 // indirect
	github.com/xanzy/ssh-agent v0.3.3 // indirect
	github.com/xeipuuv/gojsonpointer v0.0.0-20190905194746-02993c407bfb // indirect
	github.com/xeipuuv/gojsonreference v0.0.0-20180127040603-bd5ef7bd5415 // indirect
	github.com/yashtewari/glob-intersection v0.2.0 // indirect
	github.com/yuin/gopher-lua v1.1.0 // indirect
	go.mongodb.org/mongo-driver v1.13.1 // indirect
	go.opencensus.io v0.24.0 // indirect
	go.opentelemetry.io/contrib/instrumentation/net/http/otelhttp v0.46.1 // indirect
	go.opentelemetry.io/otel v1.23.1 // indirect
	go.opentelemetry.io/otel/metric v1.23.1 // indirect
	go.opentelemetry.io/otel/sdk v1.23.1 // indirect
	go.opentelemetry.io/otel/trace v1.23.1 // indirect
	go.starlark.net v0.0.0-20230525235612-a134d8f9ddca // indirect
	go.uber.org/goleak v1.3.0 // indirect
	go.uber.org/multierr v1.11.0 // indirect
	golang.org/x/oauth2 v0.15.0 // indirect
	golang.org/x/sys v0.16.0 // indirect
	golang.org/x/time v0.5.0 // indirect
	golang.org/x/tools v0.16.1 // indirect
	google.golang.org/api v0.153.0 // indirect
	google.golang.org/appengine v1.6.8 // indirect
	google.golang.org/genproto v0.0.0-20231106174013-bbf56f31fb17 // indirect
	google.golang.org/genproto/googleapis/api v0.0.0-20231106174013-bbf56f31fb17 // indirect
	google.golang.org/genproto/googleapis/rpc v0.0.0-20231120223509-83a465c0220f // indirect
	google.golang.org/grpc v1.61.0 // indirect
	gopkg.in/cheggaaa/pb.v1 v1.0.28 // indirect
	gopkg.in/inf.v0 v0.9.1 // indirect
	gopkg.in/ini.v1 v1.67.0 // indirect
	gopkg.in/warnings.v0 v0.1.2 // indirect
	gopkg.in/yaml.v2 v2.4.0 // indirect
	k8s.io/apiextensions-apiserver v0.29.0 // indirect
	k8s.io/apimachinery v0.29.1 // indirect
	k8s.io/apiserver v0.29.0 // indirect
	k8s.io/cli-runtime v0.29.0 // indirect
	k8s.io/client-go v0.29.0 // indirect
	k8s.io/component-base v0.29.0 // indirect
	k8s.io/klog/v2 v2.120.0 // indirect
	k8s.io/kube-openapi v0.0.0-20231010175941-2dd684a91f00 // indirect
	k8s.io/kubectl v0.29.0 // indirect
	lukechampine.com/uint128 v1.2.0 // indirect
	modernc.org/cc/v3 v3.40.0 // indirect
	modernc.org/ccgo/v3 v3.16.13 // indirect
	modernc.org/libc v1.29.0 // indirect
	modernc.org/mathutil v1.6.0 // indirect
	modernc.org/memory v1.7.2 // indirect
	modernc.org/opt v0.1.3 // indirect
	modernc.org/strutil v1.1.3 // indirect
	modernc.org/token v1.1.0 // indirect
	oras.land/oras-go v1.2.5 // indirect
	sigs.k8s.io/json v0.0.0-20221116044647-bc3834ca7abd // indirect
	sigs.k8s.io/kustomize/api v0.13.5-0.20230601165947-6ce0bf390ce3 // indirect
	sigs.k8s.io/kustomize/kyaml v0.14.3-0.20230601165947-6ce0bf390ce3 // indirect
	sigs.k8s.io/structured-merge-diff/v4 v4.4.1 // indirect
	sigs.k8s.io/yaml v1.4.0 // indirect
)

// testcontainers-go has a bug with versions v0.25.0 and v0.26.0
// ref: https://github.com/testcontainers/testcontainers-go/issues/1782
replace github.com/testcontainers/testcontainers-go => github.com/testcontainers/testcontainers-go v0.23.0<|MERGE_RESOLUTION|>--- conflicted
+++ resolved
@@ -133,11 +133,7 @@
 	github.com/zclconf/go-cty-yaml v1.0.3
 	golang.org/x/crypto v0.18.0
 	golang.org/x/net v0.20.0
-<<<<<<< HEAD
-	helm.sh/helm/v3 v3.14.0
-=======
 	helm.sh/helm/v3 v3.14.1
->>>>>>> 32a02a95
 )
 
 require (
