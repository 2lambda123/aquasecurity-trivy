--- conflicted
+++ resolved
@@ -357,13 +357,8 @@
 	go.uber.org/multierr v1.11.0 // indirect
 	golang.org/x/crypto v0.11.0 // indirect
 	golang.org/x/net v0.12.0 // indirect
-<<<<<<< HEAD
 	golang.org/x/oauth2 v0.9.0 // indirect
-	golang.org/x/sys v0.10.0 // indirect
-=======
-	golang.org/x/oauth2 v0.8.0 // indirect
 	golang.org/x/sys v0.11.0 // indirect
->>>>>>> 0430ad73
 	golang.org/x/time v0.3.0 // indirect
 	golang.org/x/tools v0.10.0 // indirect
 	google.golang.org/api v0.128.0 // indirect
