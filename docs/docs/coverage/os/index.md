--- conflicted
+++ resolved
@@ -9,28 +9,6 @@
 
 ## Supported OS
 
-<<<<<<< HEAD
-| OS                                   | Supported Versions                  | Package Managers |
-|--------------------------------------|-------------------------------------|------------------|
-| [Alpine Linux](alpine.md)            | 2.2 - 2.7, 3.0 - 3.20, edge         | apk              |
-| [Wolfi Linux](wolfi.md)              | (n/a)                               | apk              |
-| [Chainguard](chainguard.md)          | (n/a)                               | apk              |
-| [Red Hat Enterprise Linux](rhel.md)  | 6, 7, 8                             | dnf/yum/rpm      |
-| [CentOS](centos.md)[^1]              | 6, 7, 8                             | dnf/yum/rpm      |
-| [AlmaLinux](alma.md)                 | 8, 9                                | dnf/yum/rpm      |
-| [Rocky Linux](rocky.md)              | 8, 9                                | dnf/yum/rpm      |
-| [Oracle Linux](oracle.md)            | 5, 6, 7, 8                          | dnf/yum/rpm      |
-| [CBL-Mariner](cbl-mariner.md)        | 1.0, 2.0                            | dnf/yum/rpm      |
-| [Amazon Linux](amazon.md)            | 1, 2, 2023                          | dnf/yum/rpm      |
-| [openSUSE Leap](suse.md)             | 42, 15                              | zypper/rpm       |
-| [openSUSE Tumbleweed](suse.md)       | (n/a)                               | zypper/rpm       |
-| [SUSE Enterprise Linux](suse.md)     | 11, 12, 15                          | zypper/rpm       |
-| [Photon OS](photon.md)               | 1.0, 2.0, 3.0, 4.0                  | tndf/yum/rpm     |
-| [Debian GNU/Linux](debian.md)        | 7, 8, 9, 10, 11, 12                 | apt/dpkg         |
-| [Ubuntu](ubuntu.md)                  | All versions supported by Canonical | apt/dpkg         |
-| [openEuler](openeuler.md)            | All versions supported by openEuler | dnf/yum/rpm      |
-| [OSs with installed Conda](conda.md) | -                                   | conda            |
-=======
 | OS                                    | Supported Versions                  | Package Managers |
 |---------------------------------------|-------------------------------------|------------------|
 | [Alpine Linux](alpine.md)             | 2.2 - 2.7, 3.0 - 3.20, edge         | apk              |
@@ -50,8 +28,8 @@
 | [Photon OS](photon.md)                | 1.0, 2.0, 3.0, 4.0                  | tndf/yum/rpm     |
 | [Debian GNU/Linux](debian.md)         | 7, 8, 9, 10, 11, 12                 | apt/dpkg         |
 | [Ubuntu](ubuntu.md)                   | All versions supported by Canonical | apt/dpkg         |
+| [openEuler](openeuler.md)             | All versions supported by openEuler | dnf/yum/rpm      |
 | [OSs with installed Conda](../others/conda.md)  | -                                   | conda            |
->>>>>>> 672e886a
 
 ## Supported container images
 
