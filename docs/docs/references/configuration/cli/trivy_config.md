## trivy config

Scan config files for misconfigurations

```
trivy config [flags] DIR
```

### Options

```
<<<<<<< HEAD
      --cache-backend string            cache backend (e.g. redis://localhost:6379) (default "fs")
      --cache-ttl duration              cache TTL when using redis as cache backend
      --clear-cache                     clear image caches without scanning
      --compliance string               compliance report to generate
      --config-data strings             specify paths from which data for the Rego policies will be recursively loaded
      --config-policy strings           specify paths to the Rego policy files directory, applying config files
      --enable-modules strings          [EXPERIMENTAL] module names to enable
      --exit-code int                   specify exit code when any security issues are found
      --file-patterns strings           specify config file patterns
  -f, --format string                   format (table, json, template, sarif, cyclonedx, spdx, spdx-json, github, cosign-vuln) (default "table")
      --helm-set strings                specify Helm values on the command line (can specify multiple or separate values with commas: key1=val1,key2=val2)
      --helm-set-file strings           specify Helm values from respective files specified via the command line (can specify multiple or separate values with commas: key1=path1,key2=path2)
      --helm-set-string strings         specify Helm string values on the command line (can specify multiple or separate values with commas: key1=val1,key2=val2)
      --helm-values strings             specify paths to override the Helm values.yaml files
  -h, --help                            help for config
      --ignorefile string               specify .trivyignore file (default ".trivyignore")
      --include-non-failures            include successes and exceptions, available with '--scanners config'
      --k8s-version string              specify k8s version to validate outdated api by it (example: 1.21.0)
      --module-dir string               specify directory to the wasm modules that will be loaded (default "$HOME/.trivy/modules")
  -o, --output string                   output file name
      --password strings                password. Comma-separated passwords allowed. TRIVY_PASSWORD should be used for security reasons.
      --policy-namespaces strings       Rego namespaces
      --redis-ca string                 redis ca file location, if using redis as cache backend
      --redis-cert string               redis certificate file location, if using redis as cache backend
      --redis-key string                redis key file location, if using redis as cache backend
      --redis-tls                       enable redis TLS with public certificates, if using redis as cache backend
      --registry-token string           registry token
      --report string                   specify a compliance report format for the output. (all,summary) (default "all")
      --reset-policy-bundle             remove policy bundle
  -s, --severity string                 severities of security issues to be displayed (comma separated) (default "UNKNOWN,LOW,MEDIUM,HIGH,CRITICAL")
      --skip-dirs strings               specify the directories where the traversal is skipped
      --skip-files strings              specify the file paths to skip traversal
      --skip-policy-update              skip fetching rego policy updates
  -t, --template string                 output template
      --tf-exclude-downloaded-modules   remove results for downloaded modules in .terraform folder
      --tf-vars strings                 specify paths to override the Terraform tfvars files
      --trace                           enable more verbose trace output for custom queries
      --username strings                username. Comma-separated usernames allowed.
=======
      --cache-backend string        cache backend (e.g. redis://localhost:6379) (default "fs")
      --cache-ttl duration          cache TTL when using redis as cache backend
      --clear-cache                 clear image caches without scanning
      --compliance string           compliance report to generate
      --config-data strings         specify paths from which data for the Rego policies will be recursively loaded
      --config-policy strings       specify the paths to the Rego policy files or to the directories containing them, applying config files
      --enable-modules strings      [EXPERIMENTAL] module names to enable
      --exit-code int               specify exit code when any security issues are found
      --file-patterns strings       specify config file patterns
  -f, --format string               format (table, json, template, sarif, cyclonedx, spdx, spdx-json, github, cosign-vuln) (default "table")
      --helm-set strings            specify Helm values on the command line (can specify multiple or separate values with commas: key1=val1,key2=val2)
      --helm-set-file strings       specify Helm values from respective files specified via the command line (can specify multiple or separate values with commas: key1=path1,key2=path2)
      --helm-set-string strings     specify Helm string values on the command line (can specify multiple or separate values with commas: key1=val1,key2=val2)
      --helm-values strings         specify paths to override the Helm values.yaml files
  -h, --help                        help for config
      --ignorefile string           specify .trivyignore file (default ".trivyignore")
      --include-non-failures        include successes and exceptions, available with '--scanners config'
      --k8s-version string          specify k8s version to validate outdated api by it (example: 1.21.0)
      --module-dir string           specify directory to the wasm modules that will be loaded (default "$HOME/.trivy/modules")
  -o, --output string               output file name
      --password strings            password. Comma-separated passwords allowed. TRIVY_PASSWORD should be used for security reasons.
      --policy-namespaces strings   Rego namespaces
      --redis-ca string             redis ca file location, if using redis as cache backend
      --redis-cert string           redis certificate file location, if using redis as cache backend
      --redis-key string            redis key file location, if using redis as cache backend
      --redis-tls                   enable redis TLS with public certificates, if using redis as cache backend
      --registry-token string       registry token
      --report string               specify a compliance report format for the output. (all,summary) (default "all")
      --reset-policy-bundle         remove policy bundle
  -s, --severity string             severities of security issues to be displayed (comma separated) (default "UNKNOWN,LOW,MEDIUM,HIGH,CRITICAL")
      --skip-dirs strings           specify the directories where the traversal is skipped
      --skip-files strings          specify the file paths to skip traversal
      --skip-policy-update          skip fetching rego policy updates
  -t, --template string             output template
      --tf-vars strings             specify paths to override the Terraform tfvars files
      --trace                       enable more verbose trace output for custom queries
      --username strings            username. Comma-separated usernames allowed.
>>>>>>> fd0fd104
```

### Options inherited from parent commands

```
      --cache-dir string          cache directory (default "/path/to/cache")
  -c, --config string             config path (default "trivy.yaml")
  -d, --debug                     debug mode
      --generate-default-config   write the default config to trivy-default.yaml
      --insecure                  allow insecure server connections
  -q, --quiet                     suppress progress bar and log output
      --timeout duration          timeout (default 5m0s)
  -v, --version                   show version
```

### SEE ALSO

* [trivy](trivy.md)	 - Unified security scanner
<|MERGE_RESOLUTION|>--- conflicted
+++ resolved
@@ -9,13 +9,12 @@
 ### Options
 
 ```
-<<<<<<< HEAD
       --cache-backend string            cache backend (e.g. redis://localhost:6379) (default "fs")
       --cache-ttl duration              cache TTL when using redis as cache backend
       --clear-cache                     clear image caches without scanning
       --compliance string               compliance report to generate
       --config-data strings             specify paths from which data for the Rego policies will be recursively loaded
-      --config-policy strings           specify paths to the Rego policy files directory, applying config files
+      --config-policy strings           specify the paths to the Rego policy files or to the directories containing them, applying config files
       --enable-modules strings          [EXPERIMENTAL] module names to enable
       --exit-code int                   specify exit code when any security issues are found
       --file-patterns strings           specify config file patterns
@@ -48,45 +47,6 @@
       --tf-vars strings                 specify paths to override the Terraform tfvars files
       --trace                           enable more verbose trace output for custom queries
       --username strings                username. Comma-separated usernames allowed.
-=======
-      --cache-backend string        cache backend (e.g. redis://localhost:6379) (default "fs")
-      --cache-ttl duration          cache TTL when using redis as cache backend
-      --clear-cache                 clear image caches without scanning
-      --compliance string           compliance report to generate
-      --config-data strings         specify paths from which data for the Rego policies will be recursively loaded
-      --config-policy strings       specify the paths to the Rego policy files or to the directories containing them, applying config files
-      --enable-modules strings      [EXPERIMENTAL] module names to enable
-      --exit-code int               specify exit code when any security issues are found
-      --file-patterns strings       specify config file patterns
-  -f, --format string               format (table, json, template, sarif, cyclonedx, spdx, spdx-json, github, cosign-vuln) (default "table")
-      --helm-set strings            specify Helm values on the command line (can specify multiple or separate values with commas: key1=val1,key2=val2)
-      --helm-set-file strings       specify Helm values from respective files specified via the command line (can specify multiple or separate values with commas: key1=path1,key2=path2)
-      --helm-set-string strings     specify Helm string values on the command line (can specify multiple or separate values with commas: key1=val1,key2=val2)
-      --helm-values strings         specify paths to override the Helm values.yaml files
-  -h, --help                        help for config
-      --ignorefile string           specify .trivyignore file (default ".trivyignore")
-      --include-non-failures        include successes and exceptions, available with '--scanners config'
-      --k8s-version string          specify k8s version to validate outdated api by it (example: 1.21.0)
-      --module-dir string           specify directory to the wasm modules that will be loaded (default "$HOME/.trivy/modules")
-  -o, --output string               output file name
-      --password strings            password. Comma-separated passwords allowed. TRIVY_PASSWORD should be used for security reasons.
-      --policy-namespaces strings   Rego namespaces
-      --redis-ca string             redis ca file location, if using redis as cache backend
-      --redis-cert string           redis certificate file location, if using redis as cache backend
-      --redis-key string            redis key file location, if using redis as cache backend
-      --redis-tls                   enable redis TLS with public certificates, if using redis as cache backend
-      --registry-token string       registry token
-      --report string               specify a compliance report format for the output. (all,summary) (default "all")
-      --reset-policy-bundle         remove policy bundle
-  -s, --severity string             severities of security issues to be displayed (comma separated) (default "UNKNOWN,LOW,MEDIUM,HIGH,CRITICAL")
-      --skip-dirs strings           specify the directories where the traversal is skipped
-      --skip-files strings          specify the file paths to skip traversal
-      --skip-policy-update          skip fetching rego policy updates
-  -t, --template string             output template
-      --tf-vars strings             specify paths to override the Terraform tfvars files
-      --trace                       enable more verbose trace output for custom queries
-      --username strings            username. Comma-separated usernames allowed.
->>>>>>> fd0fd104
 ```
 
 ### Options inherited from parent commands
