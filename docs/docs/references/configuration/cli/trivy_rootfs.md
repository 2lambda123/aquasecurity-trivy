--- conflicted
+++ resolved
@@ -57,13 +57,8 @@
       --ignored-licenses strings          specify a list of license to ignore
       --ignorefile string                 specify .trivyignore file (default ".trivyignore")
       --include-deprecated-checks         include deprecated checks
-<<<<<<< HEAD
-      --include-non-failures              include successes and exceptions, available with '--scanners misconfig'
+      --include-non-failures              include successes, available with '--scanners misconfig'
       --java-db-repository strings        OCI repository(ies) to retrieve trivy-java-db in order of priority (default [ghcr.io/aquasecurity/trivy-java-db:1,public.ecr.aws/aquasecurity/trivy-db:1])
-=======
-      --include-non-failures              include successes, available with '--scanners misconfig'
-      --java-db-repository strings        OCI repository(ies) to retrieve trivy-java-db in order of priority (default [ghcr.io/aquasecurity/trivy-java-db:1])
->>>>>>> c8add841
       --license-confidence-level float    specify license classifier's confidence level (default 0.9)
       --license-full                      eagerly look for licenses in source code headers and license files
       --list-all-pkgs                     output all packages in the JSON report regardless of vulnerability
