--- conflicted
+++ resolved
@@ -37,14 +37,8 @@
       --clear-cache                       clear image caches without scanning
       --compliance string                 compliance report to generate (k8s-nsa,k8s-cis,k8s-pss-baseline,k8s-pss-restricted)
       --components strings                specify which components to scan (workload,infra) (default [workload,infra])
-<<<<<<< HEAD
       --config-check strings              specify the paths to the Rego check files or to the directories containing them, applying config files
       --config-data strings               specify paths from which data for the Rego checks will be recursively loaded
-      --context string                    specify a context to scan
-=======
-      --config-data strings               specify paths from which data for the Rego policies will be recursively loaded
-      --config-policy strings             specify the paths to the Rego policy files or to the directories containing them, applying config files
->>>>>>> 8e6cd0e9
       --db-repository string              OCI repository to retrieve trivy-db from (default "ghcr.io/aquasecurity/trivy-db:2")
       --dependency-tree                   [EXPERIMENTAL] show dependency origin tree of vulnerable packages
       --download-db-only                  download/update vulnerability database but don't run a scan
