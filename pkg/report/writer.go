package report

import (
	"context"
	"io"
	"strings"

	"github.com/hashicorp/go-multierror"
	"golang.org/x/xerrors"

	cr "github.com/aquasecurity/trivy/pkg/compliance/report"
	"github.com/aquasecurity/trivy/pkg/fanal/artifact"
	"github.com/aquasecurity/trivy/pkg/flag"
	"github.com/aquasecurity/trivy/pkg/log"
	"github.com/aquasecurity/trivy/pkg/report/cyclonedx"
	"github.com/aquasecurity/trivy/pkg/report/github"
	"github.com/aquasecurity/trivy/pkg/report/predicate"
	"github.com/aquasecurity/trivy/pkg/report/spdx"
	"github.com/aquasecurity/trivy/pkg/report/table"
	"github.com/aquasecurity/trivy/pkg/types"
)

const (
	SchemaVersion = 2
)

// Write writes the result to output, format as passed in argument
func Write(ctx context.Context, report types.Report, option flag.Options) (err error) {
	output, cleanup, err := option.OutputWriter(ctx)
	if err != nil {
		return xerrors.Errorf("failed to create a file: %w", err)
	}
	defer func() {
		if cerr := cleanup(); cerr != nil {
			err = multierror.Append(err, cerr)
		}
	}()

	// Compliance report
	if option.Compliance.Spec.ID != "" {
		return complianceWrite(ctx, report, option, output)
	}

	var writer Writer
	switch option.Format {
	case types.FormatTable:
<<<<<<< HEAD
		writer = &table.Writer{
			Scanners:             option.Scanners,
=======
		writer = table.NewWriter(table.Options{
>>>>>>> 3d3a3d6f
			Output:               output,
			Severities:           option.Severities,
			Tree:                 option.DependencyTree,
			ShowSuppressed:       option.ShowSuppressed,
			IncludeNonFailures:   option.IncludeNonFailures,
			Trace:                option.Trace,
			RenderCause:          option.RenderCause,
			LicenseRiskThreshold: option.LicenseRiskThreshold,
			IgnoredLicenses:      option.IgnoredLicenses,
<<<<<<< HEAD
			NoSummaryTable:       option.NoSummaryTable,
		}
=======
		})
>>>>>>> 3d3a3d6f
	case types.FormatJSON:
		writer = &JSONWriter{
			Output:         output,
			ListAllPkgs:    option.ListAllPkgs,
			ShowSuppressed: option.ShowSuppressed,
		}
	case types.FormatGitHub:
		writer = &github.Writer{
			Output:  output,
			Version: option.AppVersion,
		}
	case types.FormatCycloneDX:
		// TODO: support xml format option with cyclonedx writer
		writer = cyclonedx.NewWriter(output, option.AppVersion)
	case types.FormatSPDX, types.FormatSPDXJSON:
		writer = spdx.NewWriter(output, option.AppVersion, option.Format)
	case types.FormatTemplate:
		// We keep `sarif.tpl` template working for backward compatibility for a while.
		if strings.HasPrefix(option.Template, "@") && strings.HasSuffix(option.Template, "sarif.tpl") {
			log.Warn("Using `--template sarif.tpl` is deprecated. Please migrate to `--format sarif`. See https://github.com/aquasecurity/trivy/discussions/1571")
			writer = &SarifWriter{
				Output:  output,
				Version: option.AppVersion,
			}
			break
		}
		if writer, err = NewTemplateWriter(output, option.Template, option.AppVersion); err != nil {
			return xerrors.Errorf("failed to initialize template writer: %w", err)
		}
	case types.FormatSarif:
		target := ""
		if report.ArtifactType == artifact.TypeFilesystem {
			target = option.Target
		}
		writer = &SarifWriter{
			Output:  output,
			Version: option.AppVersion,
			Target:  target,
		}
	case types.FormatCosignVuln:
		writer = predicate.NewVulnWriter(output, option.AppVersion)
	default:
		return xerrors.Errorf("unknown format: %v", option.Format)
	}

	if err = writer.Write(ctx, report); err != nil {
		return xerrors.Errorf("failed to write results: %w", err)
	}

	return nil
}

func complianceWrite(ctx context.Context, report types.Report, opt flag.Options, output io.Writer) error {
	complianceReport, err := cr.BuildComplianceReport([]types.Results{report.Results}, opt.Compliance)
	if err != nil {
		return xerrors.Errorf("compliance report build error: %w", err)
	}
	return cr.Write(ctx, complianceReport, cr.Option{
		Format:     opt.Format,
		Report:     opt.ReportFormat,
		Output:     output,
		Severities: opt.Severities,
	})
}

// Writer defines the result write operation
type Writer interface {
	Write(context.Context, types.Report) error
}<|MERGE_RESOLUTION|>--- conflicted
+++ resolved
@@ -44,12 +44,8 @@
 	var writer Writer
 	switch option.Format {
 	case types.FormatTable:
-<<<<<<< HEAD
-		writer = &table.Writer{
+		writer = table.NewWriter(table.Options{
 			Scanners:             option.Scanners,
-=======
-		writer = table.NewWriter(table.Options{
->>>>>>> 3d3a3d6f
 			Output:               output,
 			Severities:           option.Severities,
 			Tree:                 option.DependencyTree,
@@ -59,12 +55,8 @@
 			RenderCause:          option.RenderCause,
 			LicenseRiskThreshold: option.LicenseRiskThreshold,
 			IgnoredLicenses:      option.IgnoredLicenses,
-<<<<<<< HEAD
 			NoSummaryTable:       option.NoSummaryTable,
-		}
-=======
 		})
->>>>>>> 3d3a3d6f
 	case types.FormatJSON:
 		writer = &JSONWriter{
 			Output:         output,
