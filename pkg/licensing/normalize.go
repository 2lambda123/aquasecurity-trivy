package licensing

import (
	"regexp"
	"strings"

	expr "github.com/aquasecurity/trivy/pkg/licensing/expression"
)

func licence(name string, hasPlus bool) expr.SimpleExpr {
	return expr.SimpleExpr{License: name, HasPlus: hasPlus}
}

var mapping = map[string]expr.SimpleExpr{
	// Simple mappings (i.e. that could be parsed by SpdxExpression.parse, at least without space)
	// modified from https://github.com/oss-review-toolkit/ort/blob/fc5389c2cfd9c8b009794c8a11f5c91321b7a730/utils/spdx/src/main/resources/simple-license-mapping.yml

	// Ambiguous simple mappings (mapping reason not obvious without additional information)
	"AFL":          licence(expr.AFL30, false),
	"AGPL":         licence(expr.AGPL30, false),
	"AL-2":         licence(expr.Apache20, false),
	"AL-2.0":       licence(expr.Apache20, false),
	"APACHE":       licence(expr.Apache20, false),
	"APACHE-STYLE": licence(expr.Apache20, false),
	"ARTISTIC":     licence(expr.Artistic20, false),
	"ASL":          licence(expr.Apache20, false),
	"BSD":          licence(expr.BSD3Clause, false),
	"BSD*":         licence(expr.BSD3Clause, false),
	"BSD-LIKE":     licence(expr.BSD3Clause, false),
	"BSD-STYLE":    licence(expr.BSD3Clause, false),
	"BSD-VARIANT":  licence(expr.BSD3Clause, false),
	"CDDL":         licence(expr.CDDL10, false),
	"ECLIPSE":      licence(expr.EPL10, false),
	"EPL":          licence(expr.EPL10, false),
	"EUPL":         licence(expr.EUPL10, false),
	"FDL":          licence(expr.GFDL13, true),
	"GFDL":         licence(expr.GFDL13, true),
	"GPL":          licence(expr.GPL20, true),
	"LGPL":         licence(expr.LGPL20, true),
	"MPL":          licence(expr.MPL20, false),
	"NETSCAPE":     licence(expr.NPL11, false),
	"PYTHON":       licence(expr.Python20, false),
	"ZOPE":         licence(expr.ZPL21, false),

	// Non-ambiguous simple mappings
	"0BSD":                             licence(expr.ZeroBSD, false),
	"AFL-1.1":                          licence(expr.AFL11, false),
	"AFL-1.2":                          licence(expr.AFL12, false),
	"AFL-2":                            licence(expr.AFL20, false),
	"AFL-2.0":                          licence(expr.AFL20, false),
	"AFL-2.1":                          licence(expr.AFL21, false),
	"AFL-3.0":                          licence(expr.AFL30, false),
	"AGPL-1.0":                         licence(expr.AGPL10, false),
	"AGPL-3.0":                         licence(expr.AGPL30, false),
	"APACHE-1":                         licence(expr.Apache10, false),
	"APACHE-1.0":                       licence(expr.Apache10, false),
	"APACHE-1.1":                       licence(expr.Apache11, false),
	"APACHE-2":                         licence(expr.Apache20, false),
	"APACHE-2.0":                       licence(expr.Apache20, false),
	"APL-2":                            licence(expr.Apache20, false),
	"APL-2.0":                          licence(expr.Apache20, false),
	"APSL-1.0":                         licence(expr.APSL10, false),
	"APSL-1.1":                         licence(expr.APSL11, false),
	"APSL-1.2":                         licence(expr.APSL12, false),
	"APSL-2.0":                         licence(expr.APSL20, false),
	"ARTISTIC-1.0":                     licence(expr.Artistic10, false),
	"ARTISTIC-1.0-CL-8":                licence(expr.Artistic10cl8, false),
	"ARTISTIC-1.0-PERL":                licence(expr.Artistic10Perl, false),
	"ARTISTIC-2.0":                     licence(expr.Artistic20, false),
	"ASF-1":                            licence(expr.Apache10, false),
	"ASF-1.0":                          licence(expr.Apache10, false),
	"ASF-1.1":                          licence(expr.Apache11, false),
	"ASF-2":                            licence(expr.Apache20, false),
	"ASF-2.0":                          licence(expr.Apache20, false),
	"ASL-1":                            licence(expr.Apache10, false),
	"ASL-1.0":                          licence(expr.Apache10, false),
	"ASL-1.1":                          licence(expr.Apache11, false),
	"ASL-2":                            licence(expr.Apache20, false),
	"ASL-2.0":                          licence(expr.Apache20, false),
	"BCL":                              licence(expr.BCL, false),
	"BEERWARE":                         licence(expr.Beerware, false),
	"BOOST":                            licence(expr.BSL10, false),
	"BOOST-1.0":                        licence(expr.BSL10, false),
	"BOUNCY":                           licence(expr.MIT, false),
	"BSD-2":                            licence(expr.BSD2Clause, false),
	"BSD-2-CLAUSE":                     licence(expr.BSD2Clause, false),
	"BSD-2-CLAUSE-FREEBSD":             licence(expr.BSD2ClauseFreeBSD, false),
	"BSD-2-CLAUSE-NETBSD":              licence(expr.BSD2ClauseNetBSD, false),
	"BSD-3":                            licence(expr.BSD3Clause, false),
	"BSD-3-CLAUSE":                     licence(expr.BSD3Clause, false),
	"BSD-3-CLAUSE-ATTRIBUTION":         licence(expr.BSD3ClauseAttribution, false),
	"BSD-3-CLAUSE-CLEAR":               licence(expr.BSD3ClauseClear, false),
	"BSD-3-CLAUSE-LBNL":                licence(expr.BSD3ClauseLBNL, false),
	"BSD-4":                            licence(expr.BSD4Clause, false),
	"BSD-4-CLAUSE":                     licence(expr.BSD4Clause, false),
	"BSD-4-CLAUSE-UC":                  licence(expr.BSD4ClauseUC, false),
	"BSD-PROTECTION":                   licence(expr.BSDProtection, false),
	"BSL":                              licence(expr.BSL10, false),
	"BSL-1.0":                          licence(expr.BSL10, false),
	"CC-BY-1.0":                        licence(expr.CCBY10, false),
	"CC-BY-2.0":                        licence(expr.CCBY20, false),
	"CC-BY-2.5":                        licence(expr.CCBY25, false),
	"CC-BY-3.0":                        licence(expr.CCBY30, false),
	"CC-BY-4.0":                        licence(expr.CCBY40, false),
	"CC-BY-NC-1.0":                     licence(expr.CCBYNC10, false),
	"CC-BY-NC-2.0":                     licence(expr.CCBYNC20, false),
	"CC-BY-NC-2.5":                     licence(expr.CCBYNC25, false),
	"CC-BY-NC-3.0":                     licence(expr.CCBYNC30, false),
	"CC-BY-NC-4.0":                     licence(expr.CCBYNC40, false),
	"CC-BY-NC-ND-1.0":                  licence(expr.CCBYNCND10, false),
	"CC-BY-NC-ND-2.0":                  licence(expr.CCBYNCND20, false),
	"CC-BY-NC-ND-2.5":                  licence(expr.CCBYNCND25, false),
	"CC-BY-NC-ND-3.0":                  licence(expr.CCBYNCND30, false),
	"CC-BY-NC-ND-4.0":                  licence(expr.CCBYNCND40, false),
	"CC-BY-NC-SA-1.0":                  licence(expr.CCBYNCSA10, false),
	"CC-BY-NC-SA-2.0":                  licence(expr.CCBYNCSA20, false),
	"CC-BY-NC-SA-2.5":                  licence(expr.CCBYNCSA25, false),
	"CC-BY-NC-SA-3.0":                  licence(expr.CCBYNCSA30, false),
	"CC-BY-NC-SA-4.0":                  licence(expr.CCBYNCSA40, false),
	"CC-BY-ND-1.0":                     licence(expr.CCBYND10, false),
	"CC-BY-ND-2.0":                     licence(expr.CCBYND20, false),
	"CC-BY-ND-2.5":                     licence(expr.CCBYND25, false),
	"CC-BY-ND-3.0":                     licence(expr.CCBYND30, false),
	"CC-BY-ND-4.0":                     licence(expr.CCBYND40, false),
	"CC-BY-SA-1.0":                     licence(expr.CCBYSA10, false),
	"CC-BY-SA-2.0":                     licence(expr.CCBYSA20, false),
	"CC-BY-SA-2.5":                     licence(expr.CCBYSA25, false),
	"CC-BY-SA-3.0":                     licence(expr.CCBYSA30, false),
	"CC-BY-SA-4.0":                     licence(expr.CCBYSA40, false),
	"CC0":                              licence(expr.CC010, false),
	"CC0-1.0":                          licence(expr.CC010, false),
	"CDDL-1":                           licence(expr.CDDL10, false),
	"CDDL-1.0":                         licence(expr.CDDL10, false),
	"CDDL-1.1":                         licence(expr.CDDL11, false),
	"COMMONS-CLAUSE":                   licence(expr.CommonsClause, false),
	"CPAL":                             licence(expr.CPAL10, false),
	"CPAL-1.0":                         licence(expr.CPAL10, false),
	"CPL":                              licence(expr.CPL10, false),
	"CPL-1.0":                          licence(expr.CPL10, false),
	"ECLIPSE-1.0":                      licence(expr.EPL10, false),
	"ECLIPSE-2.0":                      licence(expr.EPL20, false),
	"EDL-1.0":                          licence(expr.BSD3Clause, false),
	"EGENIX":                           licence(expr.EGenix, false),
	"EPL-1.0":                          licence(expr.EPL10, false),
	"EPL-2.0":                          licence(expr.EPL20, false),
	"EUPL-1.0":                         licence(expr.EUPL10, false),
	"EUPL-1.1":                         licence(expr.EUPL11, false),
	"EXPAT":                            licence(expr.MIT, false),
	"FACEBOOK-2-CLAUSE":                licence(expr.Facebook2Clause, false),
	"FACEBOOK-3-CLAUSE":                licence(expr.Facebook3Clause, false),
	"FACEBOOK-EXAMPLES":                licence(expr.FacebookExamples, false),
	"FREEIMAGE":                        licence(expr.FreeImage, false),
	"FTL":                              licence(expr.FTL, false),
	"GFDL-1.1":                         licence(expr.GFDL11, false),
	"GFDL-1.1-INVARIANTS":              licence(expr.GFDL11WithInvariants, false),
	"GFDL-1.1-NO-INVARIANTS":           licence(expr.GFDL11NoInvariants, false),
	"GFDL-1.2":                         licence(expr.GFDL12, false),
	"GFDL-1.2-INVARIANTS":              licence(expr.GFDL12WithInvariants, false),
	"GFDL-1.2-NO-INVARIANTS":           licence(expr.GFDL12NoInvariants, false),
	"GFDL-1.3":                         licence(expr.GFDL13, false),
	"GFDL-1.3-INVARIANTS":              licence(expr.GFDL13WithInvariants, false),
	"GFDL-1.3-NO-INVARIANTS":           licence(expr.GFDL13NoInvariants, false),
	"GFDL-NIV-1.3":                     licence(expr.GFDL13NoInvariants, false),
	"GO":                               licence(expr.BSD3Clause, false),
	"GPL-1":                            licence(expr.GPL10, false),
	"GPL-1.0":                          licence(expr.GPL10, false),
	"GPL-2":                            licence(expr.GPL20, false),
	"GPL-2+-WITH-BISON-EXCEPTION":      licence(expr.GPL20withbisonexception, true),
	"GPL-2.0":                          licence(expr.GPL20, false),
	"GPL-2.0-WITH-AUTOCONF-EXCEPTION":  licence(expr.GPL20withautoconfexception, false),
	"GPL-2.0-WITH-BISON-EXCEPTION":     licence(expr.GPL20withbisonexception, false),
	"GPL-2.0-WITH-CLASSPATH-EXCEPTION": licence(expr.GPL20withclasspathexception, false),
	"GPL-2.0-WITH-FONT-EXCEPTION":      licence(expr.GPL20withfontexception, false),
	"GPL-2.0-WITH-GCC-EXCEPTION":       licence(expr.GPL20withGCCexception, false),
	"GPL-3":                            licence(expr.GPL30, false),
	"GPL-3+-WITH-BISON-EXCEPTION":      licence(expr.GPL20withbisonexception, true),
	"GPL-3.0":                          licence(expr.GPL30, false),
	"GPL-3.0-WITH-AUTOCONF-EXCEPTION":  licence(expr.GPL30withautoconfexception, false),
	"GPL-3.0-WITH-GCC-EXCEPTION":       licence(expr.GPL30withGCCexception, false),
	"GPLV2+CE":                         licence(expr.GPL20withclasspathexception, true),
	"GUST-FONT":                        licence(expr.GUSTFont, false),
	"HSQLDB":                           licence(expr.BSD3Clause, false),
	"IMAGEMAGICK":                      licence(expr.ImageMagick, false),
	"IPL-1.0":                          licence(expr.IPL10, false),
	"ISC":                              licence(expr.ISC, false),
	"ISCL":                             licence(expr.ISC, false),
	"JQUERY":                           licence(expr.MIT, false),
	"LGPL-2":                           licence(expr.LGPL20, false),
	"LGPL-2.0":                         licence(expr.LGPL20, false),
	"LGPL-2.1":                         licence(expr.LGPL21, false),
	"LGPL-3":                           licence(expr.LGPL30, false),
	"LGPL-3.0":                         licence(expr.LGPL30, false),
	"LGPLLR":                           licence(expr.LGPLLR, false),
	"LIBPNG":                           licence(expr.Libpng, false),
	"LIL-1.0":                          licence(expr.Lil10, false),
	"LINUX-OPENIB":                     licence(expr.LinuxOpenIB, false),
	"LPL-1.0":                          licence(expr.LPL10, false),
	"LPL-1.02":                         licence(expr.LPL102, false),
	"LPPL-1.3C":                        licence(expr.LPPL13c, false),
	"MIT":                              licence(expr.MIT, false),
	// MIT No Attribution (MIT-0) is not yet supported by google/licenseclassifier
	"MIT-0":                licence(expr.MIT, false),
	"MIT-LIKE":             licence(expr.MIT, false),
	"MIT-STYLE":            licence(expr.MIT, false),
	"MPL-1":                licence(expr.MPL10, false),
	"MPL-1.0":              licence(expr.MPL10, false),
	"MPL-1.1":              licence(expr.MPL11, false),
	"MPL-2":                licence(expr.MPL20, false),
	"MPL-2.0":              licence(expr.MPL20, false),
	"MS-PL":                licence(expr.MSPL, false),
	"NCSA":                 licence(expr.NCSA, false),
	"NPL-1.0":              licence(expr.NPL10, false),
	"NPL-1.1":              licence(expr.NPL11, false),
	"OFL-1.1":              licence(expr.OFL11, false),
	"OPENSSL":              licence(expr.OpenSSL, false),
	"OPENVISION":           licence(expr.OpenVision, false),
	"OSL-1":                licence(expr.OSL10, false),
	"OSL-1.0":              licence(expr.OSL10, false),
	"OSL-1.1":              licence(expr.OSL11, false),
	"OSL-2":                licence(expr.OSL20, false),
	"OSL-2.0":              licence(expr.OSL20, false),
	"OSL-2.1":              licence(expr.OSL21, false),
	"OSL-3":                licence(expr.OSL30, false),
	"OSL-3.0":              licence(expr.OSL30, false),
	"PHP-3.0":              licence(expr.PHP30, false),
	"PHP-3.01":             licence(expr.PHP301, false),
	"PIL":                  licence(expr.PIL, false),
	"POSTGRESQL":           licence(expr.PostgreSQL, false),
	"PYTHON-2":             licence(expr.Python20, false),
	"PYTHON-2.0":           licence(expr.Python20, false),
	"PYTHON-2.0-COMPLETE":  licence(expr.Python20complete, false),
	"QPL-1":                licence(expr.QPL10, false),
	"QPL-1.0":              licence(expr.QPL10, false),
	"RUBY":                 licence(expr.Ruby, false),
	"SGI-B-1.0":            licence(expr.SGIB10, false),
	"SGI-B-1.1":            licence(expr.SGIB11, false),
	"SGI-B-2.0":            licence(expr.SGIB20, false),
	"SISSL":                licence(expr.SISSL, false),
	"SISSL-1.2":            licence(expr.SISSL12, false),
	"SLEEPYCAT":            licence(expr.Sleepycat, false),
	"UNICODE-DFS-2015":     licence(expr.UnicodeDFS2015, false),
	"UNICODE-DFS-2016":     licence(expr.UnicodeDFS2016, false),
	"UNICODE-TOU":          licence(expr.UnicodeTOU, false),
	"UNLICENSE":            licence(expr.Unlicense, false),
	"UNLICENSED":           licence(expr.Unlicense, false),
	"UPL-1":                licence(expr.UPL10, false),
	"UPL-1.0":              licence(expr.UPL10, false),
	"W3C":                  licence(expr.W3C, false),
	"W3C-19980720":         licence(expr.W3C19980720, false),
	"W3C-20150513":         licence(expr.W3C20150513, false),
	"W3CL":                 licence(expr.W3C, false),
	"WTF":                  licence(expr.WTFPL, false),
	"WTFPL":                licence(expr.WTFPL, false),
	"X11":                  licence(expr.X11, false),
	"XNET":                 licence(expr.Xnet, false),
	"ZEND-2":               licence(expr.Zend20, false),
	"ZEND-2.0":             licence(expr.Zend20, false),
	"ZLIB":                 licence(expr.Zlib, false),
	"ZLIB-ACKNOWLEDGEMENT": licence(expr.ZlibAcknowledgement, false),
	"ZOPE-1.1":             licence(expr.ZPL11, false),
	"ZOPE-2.0":             licence(expr.ZPL20, false),
	"ZOPE-2.1":             licence(expr.ZPL21, false),
	"ZPL-1.1":              licence(expr.ZPL11, false),
	"ZPL-2.0":              licence(expr.ZPL20, false),
	"ZPL-2.1":              licence(expr.ZPL21, false),

	// Non simple declared mappings
	// modified from https://github.com/oss-review-toolkit/ort/blob/fc5389c2cfd9c8b009794c8a11f5c91321b7a730/utils/spdx/src/main/resources/declared-license-mapping.yml

	// Ambiguous declared mappings (mapping reason not obvious without additional information)
	"ACADEMIC FREE LICENSE (AFL)":                         licence(expr.AFL21, false),
	"APACHE SOFTWARE LICENSES":                            licence(expr.Apache20, false),
	"APACHE SOFTWARE":                                     licence(expr.Apache20, false),
	"APPLE PUBLIC SOURCE":                                 licence(expr.APSL10, false),
	"BSD SOFTWARE":                                        licence(expr.BSD2Clause, false),
	"BSD STYLE":                                           licence(expr.BSD3Clause, false),
	"COMMON DEVELOPMENT AND DISTRIBUTION":                 licence(expr.CDDL10, false),
	"CREATIVE COMMONS - BY":                               licence(expr.CCBY30, false),
	"CREATIVE COMMONS ATTRIBUTION":                        licence(expr.CCBY30, false),
	"CREATIVE COMMONS":                                    licence(expr.CCBY30, false),
	"ECLIPSE PUBLIC LICENSE (EPL)":                        licence(expr.EPL10, false),
	"GENERAL PUBLIC LICENSE (GPL)":                        licence(expr.GPL20, true),
	"GNU FREE DOCUMENTATION LICENSE (FDL)":                licence(expr.GFDL13, true),
	"GNU GENERAL PUBLIC LIBRARY":                          licence(expr.GPL30, true),
	"GNU GENERAL PUBLIC LICENSE (GPL)":                    licence(expr.GPL30, true),
	"GNU GPL":                                             licence(expr.GPL20, false),
	"GNU LESSER GENERAL PUBLIC LICENSE (LGPL)":            licence(expr.LGPL21, false),
	"GNU LESSER GENERAL PUBLIC":                           licence(expr.LGPL21, false),
	"GNU LESSER PUBLIC":                                   licence(expr.LGPL21, false),
	"GNU LESSER":                                          licence(expr.LGPL21, false),
	"GNU LGPL":                                            licence(expr.LGPL21, false),
	"GNU LIBRARY OR LESSER GENERAL PUBLIC LICENSE (LGPL)": licence(expr.LGPL21, false),
	"GNU PUBLIC":                                          licence(expr.GPL20, true),
	"GPL (WITH DUAL LICENSING OPTION)":                    licence(expr.GPL20, false),
	"GPLV2 WITH EXCEPTIONS":                               licence(expr.GPL20withclasspathexception, false),
	"INDIVIDUAL BSD":                                      licence(expr.BSD3Clause, false),
	"LESSER GENERAL PUBLIC LICENSE (LGPL)":                licence(expr.LGPL21, true),
	"LGPL WITH EXCEPTIONS":                                licence(expr.LGPL30, false),
	"LPGL, SEE LICENSE FILE.":                             licence(expr.LGPL30, true),
	"MOZILLA PUBLIC":                                      licence(expr.MPL20, false),
	"ZOPE PUBLIC":                                         licence(expr.ZPL21, false),

	// Non-ambiguous declared mappings
	"(NEW) BSD":                             licence(expr.BSD3Clause, false),
	"2-CLAUSE BSD":                          licence(expr.BSD2Clause, false),
	"2-CLAUSE BSDL":                         licence(expr.BSD2Clause, false),
	"3-CLAUSE BDSL":                         licence(expr.BSD3Clause, false),
	"3-CLAUSE BSD":                          licence(expr.BSD3Clause, false),
	"ACADEMIC FREE LICENSE (AFL-2.1":        licence(expr.AFL21, false),
	"AFFERO GENERAL PUBLIC LICENSE (AGPL-3": licence(expr.AGPL30, false),
	"APACHE 2 STYLE":                        licence(expr.Apache20, false),
	"APACHE LICENSE, ASL-2.0":               licence(expr.Apache20, false),
	"APACHE LICENSE, VERSION 2.0 (HTTP://WWW.APACHE.ORG/LICENSES/LICENSE-2.0": licence(expr.Apache20, false),
	"APACHE PUBLIC-1.1":                                  licence(expr.Apache11, false),
	"APACHE PUBLIC-2":                                    licence(expr.Apache20, false),
	"APACHE PUBLIC-2.0":                                  licence(expr.Apache20, false),
	"APACHE SOFTWARE LICENSE (APACHE-2":                  licence(expr.Apache20, false),
	"APACHE SOFTWARE LICENSE (APACHE-2.0":                licence(expr.Apache20, false),
	"APACHE SOFTWARE-1.1":                                licence(expr.Apache11, false),
	"APACHE SOFTWARE-2":                                  licence(expr.Apache20, false),
	"APACHE SOFTWARE-2.0":                                licence(expr.Apache20, false),
	"APACHE VERSION 2.0, JANUARY 2004":                   licence(expr.Apache20, false),
	"APACHE-2.0 */ &#39; &QUOT; &#X3D;END --":            licence(expr.Apache20, false),
	"BERKELEY SOFTWARE DISTRIBUTION (BSD)":               licence(expr.BSD2Clause, false),
	"BOOST SOFTWARE LICENSE 1.0 (BSL-1.0":                licence(expr.BSL10, false),
	"BOOST SOFTWARE":                                     licence(expr.BSL10, false),
	"BOUNCY CASTLE":                                      licence(expr.MIT, false),
	"BSD (3-CLAUSE)":                                     licence(expr.BSD3Clause, false),
	"BSD - SEE NDG/HTTPSCLIENT/LICENSE FILE FOR DETAILS": licence(expr.BSD3Clause, false),
	"BSD 2 CLAUSE":                                       licence(expr.BSD2Clause, false),
	"BSD 2-CLAUSE":                                       licence(expr.BSD2Clause, false),
	"BSD 3 CLAUSE":                                       licence(expr.BSD3Clause, false),
	"BSD 3-CLAUSE NEW":                                   licence(expr.BSD3Clause, false),
	"BSD 3-CLAUSE \"NEW\" OR \"REVISED\" LICENSE (BSD-3-CLAUSE)": licence(expr.BSD3Clause, false),
	"BSD 3-CLAUSE":            licence(expr.BSD3Clause, false),
	"BSD 4 CLAUSE":            licence(expr.BSD4Clause, false),
	"BSD 4-CLAUSE":            licence(expr.BSD4Clause, false),
	"BSD FOUR CLAUSE":         licence(expr.BSD4Clause, false),
	"BSD LICENSE FOR HSQL":    licence(expr.BSD3Clause, false),
	"BSD NEW":                 licence(expr.BSD3Clause, false),
	"BSD THREE CLAUSE":        licence(expr.BSD3Clause, false),
	"BSD TWO CLAUSE":          licence(expr.BSD2Clause, false),
	"BSD-3 CLAUSE":            licence(expr.BSD3Clause, false),
	"BSD-STYLE + ATTRIBUTION": licence(expr.BSD3ClauseAttribution, false),
	"CC BY-NC-SA-2.0":         licence(expr.CCBYNCSA20, false),
	"CC BY-NC-SA-2.5":         licence(expr.CCBYNCSA25, false),
	"CC BY-NC-SA-3.0":         licence(expr.CCBYNCSA30, false),
	"CC BY-NC-SA-4.0":         licence(expr.CCBYNCSA40, false),
	"CC BY-SA-2.0":            licence(expr.CCBYSA20, false),
	"CC BY-SA-2.5":            licence(expr.CCBYSA25, false),
	"CC BY-SA-3.0":            licence(expr.CCBYSA30, false),
	"CC BY-SA-4.0":            licence(expr.CCBYSA40, false),
	"CC0 1.0 UNIVERSAL (CC0 1.0) PUBLIC DOMAIN DEDICATION": licence(expr.CC010, false),
	"CC0 1.0 UNIVERSAL": licence(expr.CC010, false),
	"COMMON DEVELOPMENT AND DISTRIBUTION LICENSE (CDDL)-1.0":    licence(expr.CDDL10, false),
	"COMMON DEVELOPMENT AND DISTRIBUTION LICENSE (CDDL)-1.1":    licence(expr.CDDL11, false),
	"COMMON DEVELOPMENT AND DISTRIBUTION LICENSE 1.0 (CDDL-1.0": licence(expr.CDDL10, false),
	"COMMON DEVELOPMENT AND DISTRIBUTION LICENSE 1.1 (CDDL-1.1": licence(expr.CDDL11, false),
	"COMMON PUBLIC":     licence(expr.CPL10, false),
	"COMMON PUBLIC-1.0": licence(expr.CPL10, false),
	"CREATIVE COMMONS - ATTRIBUTION 4.0 INTERNATIONAL":                                    licence(expr.CCBY40, false),
	"CREATIVE COMMONS 3.0 BY-SA":                                                          licence(expr.CCBYSA30, false),
	"CREATIVE COMMONS ATTRIBUTION 3.0 UNPORTED (CC BY-3.0":                                licence(expr.CCBY30, false),
	"CREATIVE COMMONS ATTRIBUTION 4.0 INTERNATIONAL (CC BY-4.0":                           licence(expr.CCBY40, false),
	"CREATIVE COMMONS ATTRIBUTION 4.0 INTERNATIONAL PUBLIC":                               licence(expr.CCBY40, false),
	"CREATIVE COMMONS ATTRIBUTION-1.0":                                                    licence(expr.CCBY10, false),
	"CREATIVE COMMONS ATTRIBUTION-2.5":                                                    licence(expr.CCBY25, false),
	"CREATIVE COMMONS ATTRIBUTION-3.0":                                                    licence(expr.CCBY30, false),
	"CREATIVE COMMONS ATTRIBUTION-4.0":                                                    licence(expr.CCBY40, false),
	"CREATIVE COMMONS ATTRIBUTION-NONCOMMERCIAL 4.0 INTERNATIONAL":                        licence(expr.CCBYNC40, false),
	"CREATIVE COMMONS ATTRIBUTION-NONCOMMERCIAL-NODERIVATIVES 4.0 INTERNATIONAL":          licence(expr.CCBYNCND40, false),
	"CREATIVE COMMONS ATTRIBUTION-NONCOMMERCIAL-SHAREALIKE 3.0 UNPORTED (CC BY-NC-SA-3.0": licence(expr.CCBYNCSA30, false),
	"CREATIVE COMMONS ATTRIBUTION-NONCOMMERCIAL-SHAREALIKE 4.0 INTERNATIONAL PUBLIC":      licence(expr.CCBYNCSA40, false),
	"CREATIVE COMMONS CC0":                                                                licence(expr.CC010, false),
	"CREATIVE COMMONS GNU LGPL-2.1":                                                       licence(expr.LGPL21, false),
	"CREATIVE COMMONS LICENSE ATTRIBUTION-NODERIVS 3.0 UNPORTED":                          licence(expr.CCBYNCND30, false),
	"CREATIVE COMMONS LICENSE ATTRIBUTION-NONCOMMERCIAL-SHAREALIKE 3.0 UNPORTED":          licence(expr.CCBYNCSA30, false),
	"CREATIVE COMMONS ZERO":                                                               licence(expr.CC010, false),
	"CREATIVE COMMONS-3.0":                                                                licence(expr.CCBY30, false),
	"ECLIPSE DISTRIBUTION LICENSE (EDL)-1.0":                                              licence(expr.BSD3Clause, false),
	"ECLIPSE DISTRIBUTION LICENSE (NEW BSD LICENSE)":                                      licence(expr.BSD3Clause, false),
	"ECLIPSE DISTRIBUTION-1.0":                                                            licence(expr.BSD3Clause, false),
	"ECLIPSE PUBLIC LICENSE (EPL)-1.0":                                                    licence(expr.EPL10, false),
	"ECLIPSE PUBLIC LICENSE (EPL)-2.0":                                                    licence(expr.EPL20, false),
	"ECLIPSE PUBLIC LICENSE 1.0 (EPL-1.0":                                                 licence(expr.EPL10, false),
	"ECLIPSE PUBLIC LICENSE 2.0 (EPL-2.0":                                                 licence(expr.EPL20, false),
	"ECLIPSE PUBLIC":                                                                      licence(expr.EPL10, false),
	"ECLIPSE PUBLIC-1.0":                                                                  licence(expr.EPL10, false),
	"ECLIPSE PUBLIC-2.0":                                                                  licence(expr.EPL20, false),
	"ECLIPSE PUBLISH-1.0":                                                                 licence(expr.EPL10, false),
	"EPL (ECLIPSE PUBLIC LICENSE)-1.0":                                                    licence(expr.EPL10, false),
	"EU PUBLIC LICENSE 1.0 (EUPL-1.0":                                                     licence(expr.EUPL10, false),
	"EU PUBLIC LICENSE 1.1 (EUPL-1.1":                                                     licence(expr.EUPL11, false),
	"EUROPEAN UNION PUBLIC LICENSE (EUPL-1.0":                                             licence(expr.EUPL10, false),
	"EUROPEAN UNION PUBLIC LICENSE (EUPL-1.1":                                             licence(expr.EUPL11, false),
	"EUROPEAN UNION PUBLIC LICENSE 1.0 (EUPL-1.0":                                         licence(expr.EUPL10, false),
	"EUROPEAN UNION PUBLIC LICENSE 1.1 (EUPL-1.1":                                         licence(expr.EUPL11, false),
	"EUROPEAN UNION PUBLIC-1.0":                                                           licence(expr.EUPL10, false),
	"EUROPEAN UNION PUBLIC-1.1":                                                           licence(expr.EUPL11, false),
	"EXPAT (MIT/X11)":                                                                     licence(expr.MIT, false),
	"GENERAL PUBLIC LICENSE 2.0 (GPL)":                                                    licence(expr.GPL20, false),
	"GNU AFFERO GENERAL PUBLIC LICENSE V3 (AGPL-3":                                        licence(expr.AGPL30, false),
	"GNU AFFERO GENERAL PUBLIC LICENSE V3 (AGPL-3.0":                                      licence(expr.AGPL30, false),
	"GNU AFFERO GENERAL PUBLIC LICENSE V3 OR LATER (AGPL3+)":                              licence(expr.AGPL30, true),
	"GNU AFFERO GENERAL PUBLIC LICENSE V3 OR LATER (AGPLV3+)":                             licence(expr.AGPL30, true),
	"GNU AFFERO GENERAL PUBLIC-3":                                                         licence(expr.AGPL30, false),
	"GNU FREE DOCUMENTATION LICENSE (GFDL-1.3":                                            licence(expr.GFDL13, false),
	"GNU GENERAL LESSER PUBLIC LICENSE (LGPL)-2.1":                                        licence(expr.LGPL21, false),
	"GNU GENERAL LESSER PUBLIC LICENSE (LGPL)-3.0":                                        licence(expr.LGPL30, false),
	"GNU GENERAL PUBLIC LICENSE (GPL), VERSION 2, WITH CLASSPATH EXCEPTION":               licence(expr.GPL20withclasspathexception, false),
	"GNU GENERAL PUBLIC LICENSE (GPL), VERSION 2, WITH THE CLASSPATH EXCEPTION":           licence(expr.GPL20withclasspathexception, false),
	"GNU GENERAL PUBLIC LICENSE (GPL)-2":                                                  licence(expr.GPL20, false),
	"GNU GENERAL PUBLIC LICENSE (GPL)-3":                                                  licence(expr.GPL30, false),
	"GNU GENERAL PUBLIC LICENSE V2 (GPL-2":                                                licence(expr.GPL20, false),
	"GNU GENERAL PUBLIC LICENSE V2 OR LATER (GPLV2+)":                                     licence(expr.GPL20, true),
	"GNU GENERAL PUBLIC LICENSE V2.0 ONLY, WITH CLASSPATH EXCEPTION":                      licence(expr.GPL20withclasspathexception, false),
	"GNU GENERAL PUBLIC LICENSE V3 (GPL-3":                                                licence(expr.GPL30, false),
	"GNU GENERAL PUBLIC LICENSE V3 OR LATER (GPLV3+)":                                     licence(expr.GPL30, true),
	"GNU GENERAL PUBLIC LICENSE VERSION 2 (GPL-2":                                         licence(expr.GPL20, false),
	"GNU GENERAL PUBLIC LICENSE VERSION 2, JUNE 1991":                                     licence(expr.GPL20, false),
	"GNU GENERAL PUBLIC LICENSE VERSION 3 (GPL-3":                                         licence(expr.GPL30, false),
	"GNU GENERAL PUBLIC LICENSE, VERSION 2 (GPL2), WITH THE CLASSPATH EXCEPTION":          licence(expr.GPL20withclasspathexception, false),
	"GNU GENERAL PUBLIC LICENSE, VERSION 2 WITH THE CLASSPATH EXCEPTION":                  licence(expr.GPL20withclasspathexception, false),
	"GNU GENERAL PUBLIC LICENSE, VERSION 2 WITH THE GNU CLASSPATH EXCEPTION":              licence(expr.GPL20withclasspathexception, false),
	"GNU GENERAL PUBLIC LICENSE, VERSION 2, WITH THE CLASSPATH EXCEPTION":                 licence(expr.GPL20withclasspathexception, false),
	"GNU GENERAL PUBLIC-2":                                                                licence(expr.GPL20, false),
	"GNU GENERAL PUBLIC-3":                                                                licence(expr.GPL30, false),
	"GNU GPL-2":                                                                           licence(expr.GPL20, false),
	"GNU GPL-3":                                                                           licence(expr.GPL30, false),
	"GNU LESSER GENERAL PUBLIC LICENSE (LGPL)-2":                                          licence(expr.LGPL20, false),
	"GNU LESSER GENERAL PUBLIC LICENSE (LGPL)-2.0":                                        licence(expr.LGPL20, false),
	"GNU LESSER GENERAL PUBLIC LICENSE (LGPL)-2.1":                                        licence(expr.LGPL21, false),
	"GNU LESSER GENERAL PUBLIC LICENSE (LGPL)-3":                                          licence(expr.LGPL30, false),
	"GNU LESSER GENERAL PUBLIC LICENSE (LGPL)-3.0":                                        licence(expr.LGPL30, false),
	"GNU LESSER GENERAL PUBLIC LICENSE (LGPL-2":                                           licence(expr.LGPL20, false),
	"GNU LESSER GENERAL PUBLIC LICENSE (LGPL-2.0":                                         licence(expr.LGPL20, false),
	"GNU LESSER GENERAL PUBLIC LICENSE (LGPL-2.1":                                         licence(expr.LGPL21, false),
	"GNU LESSER GENERAL PUBLIC LICENSE (LGPL-3":                                           licence(expr.LGPL30, false),
	"GNU LESSER GENERAL PUBLIC LICENSE (LGPL-3.0":                                         licence(expr.LGPL30, false),
	"GNU LESSER GENERAL PUBLIC LICENSE V2 (LGPL-2":                                        licence(expr.LGPL20, false),
	"GNU LESSER GENERAL PUBLIC LICENSE V2 OR LATER (LGPLV2+)":                             licence(expr.LGPL20, true),
	"GNU LESSER GENERAL PUBLIC LICENSE V3 (LGPL-3":                                        licence(expr.LGPL30, false),
	"GNU LESSER GENERAL PUBLIC LICENSE V3 OR LATER (LGPLV3+)":                             licence(expr.LGPL30, true),
	"GNU LESSER GENERAL PUBLIC LICENSE VERSION 2.1 (LGPL-2.1":                             licence(expr.LGPL21, false),
	"GNU LESSER GENERAL PUBLIC LICENSE VERSION 2.1, FEBRUARY 1999":                        licence(expr.LGPL21, false),
	"GNU LESSER GENERAL PUBLIC LICENSE, VERSION 2.1, FEBRUARY 1999":                       licence(expr.LGPL21, false),
	"GNU LESSER GENERAL PUBLIC-2":                                                         licence(expr.LGPL20, false),
	"GNU LESSER GENERAL PUBLIC-2.0":                                                       licence(expr.LGPL20, false),
	"GNU LESSER GENERAL PUBLIC-2.1":                                                       licence(expr.LGPL21, false),
	"GNU LESSER GENERAL PUBLIC-3":                                                         licence(expr.LGPL30, false),
	"GNU LESSER GENERAL PUBLIC-3.0":                                                       licence(expr.LGPL30, false),
	"GNU LGP (GNU GENERAL PUBLIC LICENSE)-2":                                              licence(expr.LGPL20, false),
	"GNU LGPL (GNU LESSER GENERAL PUBLIC LICENSE)-2.1":                                    licence(expr.LGPL21, false),
	"GNU LGPL-2":                     licence(expr.LGPL20, false),
	"GNU LGPL-2.0":                   licence(expr.LGPL20, false),
	"GNU LGPL-2.1":                   licence(expr.LGPL21, false),
	"GNU LGPL-3":                     licence(expr.LGPL30, false),
	"GNU LGPL-3.0":                   licence(expr.LGPL30, false),
	"GNU LIBRARY GENERAL PUBLIC-2.0": licence(expr.LGPL20, false),
	"GNU LIBRARY GENERAL PUBLIC-2.1": licence(expr.LGPL21, false),
	"GNU LIBRARY OR LESSER GENERAL PUBLIC LICENSE VERSION 2.0 (LGPL-2": licence(expr.LGPL20, false),
	"GNU LIBRARY OR LESSER GENERAL PUBLIC LICENSE VERSION 3.0 (LGPL-3": licence(expr.LGPL30, false),
	"GPL (≥ 3)":                                                             licence(expr.GPL30, true),
	"GPL 2 WITH CLASSPATH EXCEPTION":                                        licence(expr.GPL20withclasspathexception, false),
	"GPL V2 WITH CLASSPATH EXCEPTION":                                       licence(expr.GPL20withclasspathexception, false),
	"GPL-2+ WITH AUTOCONF EXCEPTION":                                        licence(expr.GPL20withautoconfexception, true),
	"GPL-3+ WITH AUTOCONF EXCEPTION":                                        licence(expr.GPL30withautoconfexception, true),
	"GPL2 W/ CPE":                                                           licence(expr.GPL20withclasspathexception, false),
	"GPLV2 LICENSE, INCLUDES THE CLASSPATH EXCEPTION":                       licence(expr.GPL20withclasspathexception, false),
	"GPLV2 WITH CLASSPATH EXCEPTION":                                        licence(expr.GPL20withclasspathexception, false),
	"HSQLDB LICENSE, A BSD OPEN SOURCE":                                     licence(expr.BSD3Clause, false),
	"HTTP://ANT-CONTRIB.SOURCEFORGE.NET/TASKS/LICENSE.TXT":                  licence(expr.Apache11, false),
	"HTTP://ASM.OW2.ORG/LICENSE.HTML":                                       licence(expr.BSD3Clause, false),
	"HTTP://CREATIVECOMMONS.ORG/PUBLICDOMAIN/ZERO/1.0/LEGALCODE":            licence(expr.CC010, false),
	"HTTP://EN.WIKIPEDIA.ORG/WIKI/ZLIB_LICENSE":                             licence(expr.Zlib, false),
	"HTTP://JSON.CODEPLEX.COM/LICENSE":                                      licence(expr.MIT, false),
	"HTTP://POLYMER.GITHUB.IO/LICENSE.TXT":                                  licence(expr.BSD3Clause, false),
	"HTTP://WWW.APACHE.ORG/LICENSES/LICENSE-2.0":                            licence(expr.Apache20, false),
	"HTTP://WWW.APACHE.ORG/LICENSES/LICENSE-2.0.HTML":                       licence(expr.Apache20, false),
	"HTTP://WWW.APACHE.ORG/LICENSES/LICENSE-2.0.TXT":                        licence(expr.Apache20, false),
	"HTTP://WWW.GNU.ORG/COPYLEFT/LESSER.HTML":                               licence(expr.LGPL30, false),
	"HTTPS://CREATIVECOMMONS.ORG/LICENSES/BY-NC-ND/1.0":                     licence(expr.CCBYNCND10, false),
	"HTTPS://CREATIVECOMMONS.ORG/LICENSES/BY-NC-ND/2.0":                     licence(expr.CCBYNCND20, false),
	"HTTPS://CREATIVECOMMONS.ORG/LICENSES/BY-NC-ND/2.5":                     licence(expr.CCBYNCND25, false),
	"HTTPS://CREATIVECOMMONS.ORG/LICENSES/BY-NC-ND/3.0":                     licence(expr.CCBYNCND30, false),
	"HTTPS://CREATIVECOMMONS.ORG/LICENSES/BY-NC-ND/4.0":                     licence(expr.CCBYNCND40, false),
	"HTTPS://CREATIVECOMMONS.ORG/LICENSES/BY-NC-SA/1.0":                     licence(expr.CCBYNCSA10, false),
	"HTTPS://CREATIVECOMMONS.ORG/LICENSES/BY-NC-SA/2.0":                     licence(expr.CCBYNCSA20, false),
	"HTTPS://CREATIVECOMMONS.ORG/LICENSES/BY-NC-SA/2.5":                     licence(expr.CCBYNCSA25, false),
	"HTTPS://CREATIVECOMMONS.ORG/LICENSES/BY-NC-SA/3.0":                     licence(expr.CCBYNCSA30, false),
	"HTTPS://CREATIVECOMMONS.ORG/LICENSES/BY-NC-SA/4.0":                     licence(expr.CCBYNCSA40, false),
	"HTTPS://CREATIVECOMMONS.ORG/LICENSES/BY-ND/1.0":                        licence(expr.CCBYND10, false),
	"HTTPS://CREATIVECOMMONS.ORG/LICENSES/BY-ND/2.0":                        licence(expr.CCBYND20, false),
	"HTTPS://CREATIVECOMMONS.ORG/LICENSES/BY-ND/2.5":                        licence(expr.CCBYND25, false),
	"HTTPS://CREATIVECOMMONS.ORG/LICENSES/BY-ND/3.0":                        licence(expr.CCBYND30, false),
	"HTTPS://CREATIVECOMMONS.ORG/LICENSES/BY-ND/4.0":                        licence(expr.CCBYND40, false),
	"HTTPS://CREATIVECOMMONS.ORG/LICENSES/BY-SA/1.0":                        licence(expr.CCBYSA10, false),
	"HTTPS://CREATIVECOMMONS.ORG/LICENSES/BY-SA/2.0":                        licence(expr.CCBYSA20, false),
	"HTTPS://CREATIVECOMMONS.ORG/LICENSES/BY-SA/2.5":                        licence(expr.CCBYSA25, false),
	"HTTPS://CREATIVECOMMONS.ORG/LICENSES/BY-SA/3.0":                        licence(expr.CCBYSA30, false),
	"HTTPS://CREATIVECOMMONS.ORG/LICENSES/BY-SA/4.0":                        licence(expr.CCBYSA40, false),
	"HTTPS://CREATIVECOMMONS.ORG/LICENSES/BY/1.0":                           licence(expr.CCBY10, false),
	"HTTPS://CREATIVECOMMONS.ORG/LICENSES/BY/2.0":                           licence(expr.CCBY20, false),
	"HTTPS://CREATIVECOMMONS.ORG/LICENSES/BY/2.5":                           licence(expr.CCBY25, false),
	"HTTPS://CREATIVECOMMONS.ORG/LICENSES/BY/3.0":                           licence(expr.CCBY30, false),
	"HTTPS://CREATIVECOMMONS.ORG/LICENSES/BY/4.0":                           licence(expr.CCBY40, false),
	"HTTPS://CREATIVECOMMONS.ORG/PUBLICDOMAIN/ZERO/1.0/":                    licence(expr.CC010, false),
	"HTTPS://GITHUB.COM/DOTNET/CORE-SETUP/BLOB/MASTER/LICENSE.TXT":          licence(expr.MIT, false),
	"HTTPS://GITHUB.COM/DOTNET/COREFX/BLOB/MASTER/LICENSE.TXT":              licence(expr.MIT, false),
	"HTTPS://RAW.GITHUB.COM/RDFLIB/RDFLIB/MASTER/LICENSE":                   licence(expr.BSD3Clause, false),
	"HTTPS://RAW.GITHUBUSERCONTENT.COM/ASPNET/ASPNETCORE/2.0.0/LICENSE.TXT": licence(expr.Apache20, false),
	"HTTPS://RAW.GITHUBUSERCONTENT.COM/ASPNET/HOME/2.0.0/LICENSE.TXT":       licence(expr.Apache20, false),
	"HTTPS://RAW.GITHUBUSERCONTENT.COM/NUGET/NUGET.CLIENT/DEV/LICENSE.TXT":  licence(expr.Apache20, false),
	"HTTPS://WWW.APACHE.ORG/LICENSES/LICENSE-2.0":                           licence(expr.Apache20, false),
	"HTTPS://WWW.ECLIPSE.ORG/LEGAL/EPL-V10.HTML":                            licence(expr.EPL10, false),
	"HTTPS://WWW.ECLIPSE.ORG/LEGAL/EPL-V20.HTML":                            licence(expr.EPL20, false),
	"IBM PUBLIC":         licence(expr.IPL10, false),
	"ISC LICENSE (ISCL)": licence(expr.ISC, false),
	"JYTHON SOFTWARE":    licence(expr.Python20, false),
	"KIRKK.COM BSD":      licence(expr.BSD3Clause, false),
	"LESSER GENERAL PUBLIC LICENSE, VERSION 3 OR GREATER":                              licence(expr.LGPL30, true),
	"LICENSE AGREEMENT FOR OPEN SOURCE COMPUTER VISION LIBRARY (3-CLAUSE BSD LICENSE)": licence(expr.BSD3Clause, false),
	"MIT (HTTP://MOOTOOLS.NET/LICENSE.TXT)":                                            licence(expr.MIT, false),
	"MIT / HTTP://REM.MIT-LICENSE.ORG":                                                 licence(expr.MIT, false),
	"MIT LICENSE (HTTP://OPENSOURCE.ORG/LICENSES/MIT)":                                 licence(expr.MIT, false),
	"MIT LICENSE (MIT)": licence(expr.MIT, false),
	"MIT LICENSE(MIT)":  licence(expr.MIT, false),
	"MIT LICENSED. HTTP://WWW.OPENSOURCE.ORG/LICENSES/MIT-LICENSE.PHP": licence(expr.MIT, false),
	"MIT/EXPAT": licence(expr.MIT, false),
	"MOCKRUNNER LICENSE, BASED ON APACHE SOFTWARE-1.1": licence(expr.Apache11, false),
	"MODIFIED BSD":                        licence(expr.BSD3Clause, false),
	"MOZILLA PUBLIC LICENSE 1.0 (MPL)":    licence(expr.MPL10, false),
	"MOZILLA PUBLIC LICENSE 1.1 (MPL-1.1": licence(expr.MPL11, false),
	"MOZILLA PUBLIC LICENSE 2.0 (MPL-2.0": licence(expr.MPL20, false),
	"MOZILLA PUBLIC-1.0":                  licence(expr.MPL10, false),
	"MOZILLA PUBLIC-1.1":                  licence(expr.MPL11, false),
	"MOZILLA PUBLIC-2.0":                  licence(expr.MPL20, false),
	"NCSA OPEN SOURCE":                    licence(expr.NCSA, false),
	"NETSCAPE PUBLIC LICENSE (NPL)":       licence(expr.NPL10, false),
	"NETSCAPE PUBLIC":                     licence(expr.NPL10, false),
	"NEW BSD":                             licence(expr.BSD3Clause, false),
	"OPEN SOFTWARE LICENSE 3.0 (OSL-3.0":  licence(expr.OSL30, false),
	"OPEN SOFTWARE-3.0":                   licence(expr.OSL30, false),
	"PERL ARTISTIC-2":                     licence(expr.Artistic10Perl, false),
	// Note: public domain without a specific license should not be mapped
	// see https://wiki.spdx.org/view/Legal_Team/Decisions/Dealing_with_Public_Domain_within_SPDX_Files
	// and https://opensource.google/documentation/reference/thirdparty/licenses#unencumbered
	"PUBLIC DOMAIN (CC0-1.0)":                       licence(expr.CC010, false),
	"PUBLIC DOMAIN, PER CREATIVE COMMONS CC0":       licence(expr.CC010, false),
	"QT PUBLIC LICENSE (QPL)":                       licence(expr.QPL10, false),
	"QT PUBLIC":                                     licence(expr.QPL10, false),
	"REVISED BSD":                                   licence(expr.BSD3Clause, false),
	"RUBY'S":                                        licence(expr.Ruby, false),
	"SEQUENCE LIBRARY LICENSE (BSD-LIKE)":           licence(expr.BSD3Clause, false),
	"SIL OPEN FONT LICENSE 1.1 (OFL-1.1":            licence(expr.OFL11, false),
	"SIL OPEN FONT-1.1":                             licence(expr.OFL11, false),
	"SIMPLIFIED BSD LISCENCE":                       licence(expr.BSD2Clause, false),
	"SIMPLIFIED BSD":                                licence(expr.BSD2Clause, false),
	"SUN INDUSTRY STANDARDS SOURCE LICENSE (SISSL)": licence(expr.SISSL, false),
	"THREE-CLAUSE BSD-STYLE":                        licence(expr.BSD3Clause, false),
	"TWO-CLAUSE BSD-STYLE":                          licence(expr.BSD2Clause, false),
	"UNIVERSAL PERMISSIVE LICENSE (UPL)":            licence(expr.UPL10, false),
	"UNIVERSAL PERMISSIVE-1.0":                      licence(expr.UPL10, false),
	"UNLICENSE (UNLICENSE)":                         licence(expr.Unlicense, false),
	"W3C SOFTWARE":                                  licence(expr.W3C, false),
	"ZLIB / LIBPNG":                                 licence(expr.ZlibAcknowledgement, false),
	"ZLIB/LIBPNG":                                   licence(expr.ZlibAcknowledgement, false),
	"['MIT']":                                       licence(expr.MIT, false),
}

const (
	LicenseTextPrefix   = "text://"
	LicenseFilePrefix   = "file://"
	CustomLicensePrefix = "CUSTOM License"
)

// pythonLicenseExceptions contains licenses that we cannot separate correctly using our logic.
// first word after separator (or/and) => license name
var pythonLicenseExceptions = map[string]string{
	"lesser":       "GNU Library or Lesser General Public License (LGPL)",
	"distribution": "Common Development and Distribution License 1.0 (CDDL-1.0)",
	"disclaimer":   "Historical Permission Notice and Disclaimer (HPND)",
}

// Split licenses without considering "and"/"or"
// examples:
// 'GPL-1+,GPL-2' => {"GPL-1+", "GPL-2"}
// 'GPL-1+ or Artistic or Artistic-dist' => {"GPL-1+", "Artistic", "Artistic-dist"}
// 'LGPLv3+_or_GPLv2+' => {"LGPLv3+", "GPLv2"}
// 'BSD-3-CLAUSE and GPL-2' => {"BSD-3-CLAUSE", "GPL-2"}
// 'GPL-1+ or Artistic, and BSD-4-clause-POWERDOG' => {"GPL-1+", "Artistic", "BSD-4-clause-POWERDOG"}
// 'BSD 3-Clause License or Apache License, Version 2.0' => {"BSD 3-Clause License", "Apache License, Version 2.0"}
var licenseSplitRegexp = regexp.MustCompile("(,?[_ ]+(?:or|and)[_ ]+)|(,[ ]*)")

<<<<<<< HEAD
// version number match
var versionRegexpString = "([A-UW-Z)]{2,})( LICENSE)?\\s*[,(-]?\\s*(V|V\\.|VER|VER\\.|VERSION|VERSION-|-)?\\s*([1-9](\\.\\d)*)[)]?"

// case insensitive version match anywhere in string
var versionRegexp = regexp.MustCompile("(?i)" + versionRegexpString)

// version suffix match
var versionSuffixRegexp = regexp.MustCompile(versionRegexpString + "$")

// suffixes from https://spdx.dev/learn/handling-license-info/
var onlySuffixes = [2]string{"-ONLY", " ONLY"}
var plusSuffixes = [3]string{"+", "-OR-LATER", " OR LATER"}

func standardizeKeyAndSuffix(name string) expr.SimpleExpr {
	// Standardize space, including newline
	name = strings.Join(strings.Fields(name), " ")
=======
// Typical keywords for license texts
var licenseTextKeywords = []string{
	"http://",
	"https://",
	"(c)",
	"as-is",
	";",
	"hereby",
	"permission to use",
	"permission is",
	"use in source",
	"use, copy, modify",
	"using",
}

func isLicenseText(str string) bool {
	for _, keyword := range licenseTextKeywords {
		if strings.Contains(str, keyword) {
			return true
		}
	}
	return false
}

func TrimLicenseText(text string) string {
	s := strings.Split(text, " ")
	n := len(s)
	if n > 3 {
		n = 3
	}
	return strings.Join(s[:n], " ") + "..."
}

func Normalize(name string) string {
>>>>>>> 3642fe16
	name = strings.TrimSpace(name)
	name = strings.ToUpper(name)
	// Do not perform any further normalization for URLs
	if strings.HasPrefix(name, "HTTP") {
		return expr.SimpleExpr{License: name, HasPlus: false}
	}
	name = strings.ReplaceAll(name, "LICENCE", "LICENSE")
	name = strings.TrimPrefix(name, "THE ")
	name = strings.TrimSuffix(name, " LICENSE")
	name = strings.TrimSuffix(name, " LICENSED")
	name = strings.TrimSuffix(name, "-LICENSE")
	name = strings.TrimSuffix(name, "-LICENSED")
	// Remove License and Licensed suffixes except for licenses already containing those suffixes such as Unlicense
	if name != "UNLICENSE" {
		name = strings.TrimSuffix(name, "LICENSE")
	}
	if name != "UNLICENSED" {
		name = strings.TrimSuffix(name, "LICENSED")
	}
	hasPlus := false
	for _, s := range plusSuffixes {
		if strings.HasSuffix(name, s) {
			name = strings.TrimSuffix(name, s)
			hasPlus = true
		}
	}
	for _, s := range onlySuffixes {
		name = strings.TrimSuffix(name, s)
	}
	name = versionSuffixRegexp.ReplaceAllString(name, "$1-$4")
	return expr.SimpleExpr{License: name, HasPlus: hasPlus}
}

func Normalize(name string) string {
	return NormalizeLicense(name).String()
}

func NormalizeLicense(name string) expr.SimpleExpr {
	normalized := standardizeKeyAndSuffix(name)
	if found, ok := mapping[normalized.License]; ok {
		return expr.SimpleExpr{License: found.License, HasPlus: found.HasPlus || normalized.HasPlus}
	}
	return expr.SimpleExpr{License: name, HasPlus: false}
}

func SplitLicenses(str string) []string {
	if str == "" {
		return nil
	}
	if isLicenseText(strings.ToLower(str)) {
		return []string{
			LicenseTextPrefix + str,
		}
	}

	var licenses []string
	for _, maybeLic := range licenseSplitRegexp.Split(str, -1) {
		lower := strings.ToLower(maybeLic)
		firstWord, _, _ := strings.Cut(lower, " ")
		if len(licenses) > 0 {
			// e.g. `Apache License, Version 2.0`
			if firstWord == "ver" || firstWord == "version" {
				licenses[len(licenses)-1] += ", " + maybeLic
				continue
				// e.g. `GNU Lesser General Public License v2 or later (LGPLv2+)`
			} else if firstWord == "later" {
				licenses[len(licenses)-1] += " or " + maybeLic
				continue
			} else if lic, ok := pythonLicenseExceptions[firstWord]; ok {
				// Check `or` and `and` separators
				if lic == licenses[len(licenses)-1]+" or "+maybeLic || lic == licenses[len(licenses)-1]+" and "+maybeLic {
					licenses[len(licenses)-1] = lic
				}
				continue
			}
		}
		licenses = append(licenses, maybeLic)
	}
	return licenses
}

// Split license string considering spaces as separator
// e.g. MPL 2.0 GPL2+ => {"MPL2.0", "GPL2+"}
func LaxSplitLicenses(str string) []string {
	if str == "" {
		return nil
	}
	var licenses []string
	str = versionRegexp.ReplaceAllString(str, "$1-$4")
	for _, s := range strings.Fields(str) {
		s = strings.Trim(s, "()")
		switch {
		case s == "":
			continue
		case s == "AND" || s == "OR":
			continue
		default:
			licenses = append(licenses, Normalize(s))
		}
	}
	return licenses
}<|MERGE_RESOLUTION|>--- conflicted
+++ resolved
@@ -592,24 +592,6 @@
 // 'BSD 3-Clause License or Apache License, Version 2.0' => {"BSD 3-Clause License", "Apache License, Version 2.0"}
 var licenseSplitRegexp = regexp.MustCompile("(,?[_ ]+(?:or|and)[_ ]+)|(,[ ]*)")
 
-<<<<<<< HEAD
-// version number match
-var versionRegexpString = "([A-UW-Z)]{2,})( LICENSE)?\\s*[,(-]?\\s*(V|V\\.|VER|VER\\.|VERSION|VERSION-|-)?\\s*([1-9](\\.\\d)*)[)]?"
-
-// case insensitive version match anywhere in string
-var versionRegexp = regexp.MustCompile("(?i)" + versionRegexpString)
-
-// version suffix match
-var versionSuffixRegexp = regexp.MustCompile(versionRegexpString + "$")
-
-// suffixes from https://spdx.dev/learn/handling-license-info/
-var onlySuffixes = [2]string{"-ONLY", " ONLY"}
-var plusSuffixes = [3]string{"+", "-OR-LATER", " OR LATER"}
-
-func standardizeKeyAndSuffix(name string) expr.SimpleExpr {
-	// Standardize space, including newline
-	name = strings.Join(strings.Fields(name), " ")
-=======
 // Typical keywords for license texts
 var licenseTextKeywords = []string{
 	"http://",
@@ -643,8 +625,22 @@
 	return strings.Join(s[:n], " ") + "..."
 }
 
-func Normalize(name string) string {
->>>>>>> 3642fe16
+// version number match
+var versionRegexpString = "([A-UW-Z)]{2,})( LICENSE)?\\s*[,(-]?\\s*(V|V\\.|VER|VER\\.|VERSION|VERSION-|-)?\\s*([1-9](\\.\\d)*)[)]?"
+
+// case insensitive version match anywhere in string
+var versionRegexp = regexp.MustCompile("(?i)" + versionRegexpString)
+
+// version suffix match
+var versionSuffixRegexp = regexp.MustCompile(versionRegexpString + "$")
+
+// suffixes from https://spdx.dev/learn/handling-license-info/
+var onlySuffixes = [2]string{"-ONLY", " ONLY"}
+var plusSuffixes = [3]string{"+", "-OR-LATER", " OR LATER"}
+
+func standardizeKeyAndSuffix(name string) expr.SimpleExpr {
+	// Standardize space, including newline
+	name = strings.Join(strings.Fields(name), " ")
 	name = strings.TrimSpace(name)
 	name = strings.ToUpper(name)
 	// Do not perform any further normalization for URLs
