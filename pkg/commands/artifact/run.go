--- conflicted
+++ resolved
@@ -203,11 +203,8 @@
 		DisabledAnalyzers: disabledAnalyzers(opt),
 		SkipFiles:         opt.SkipFiles,
 		SkipDirs:          opt.SkipDirs,
-<<<<<<< HEAD
 		InsecureSkipTLS:   types.InsecureSkipTLSForRepo(),
-=======
 		Offline:           opt.OfflineScan,
->>>>>>> 2a8336b9
 	}
 
 	s, cleanup, err := initializeScanner(ctx, target, cacheClient, cacheClient, opt.Timeout, artifactOpt, configScannerOptions)
