--- conflicted
+++ resolved
@@ -4,6 +4,8 @@
 	"context"
 	"errors"
 	"os"
+
+	"github.com/aquasecurity/trivy/pkg/utils"
 
 	"github.com/hashicorp/go-multierror"
 	"golang.org/x/exp/slices"
@@ -18,11 +20,7 @@
 	"github.com/aquasecurity/trivy/pkg/fanal/analyzer/secret"
 	"github.com/aquasecurity/trivy/pkg/fanal/artifact"
 	"github.com/aquasecurity/trivy/pkg/fanal/cache"
-<<<<<<< HEAD
-	"github.com/aquasecurity/trivy/pkg/fanal/walker"
-=======
 	"github.com/aquasecurity/trivy/pkg/flag"
->>>>>>> 6ae4b360
 	"github.com/aquasecurity/trivy/pkg/log"
 	"github.com/aquasecurity/trivy/pkg/module"
 	pkgReport "github.com/aquasecurity/trivy/pkg/report"
@@ -30,7 +28,6 @@
 	"github.com/aquasecurity/trivy/pkg/rpc/client"
 	"github.com/aquasecurity/trivy/pkg/scanner"
 	"github.com/aquasecurity/trivy/pkg/types"
-	"github.com/aquasecurity/trivy/pkg/utils"
 )
 
 // TargetKind represents what kind of artifact Trivy scans
@@ -152,22 +149,9 @@
 	return errs
 }
 
-<<<<<<< HEAD
-func (r *runner) ScanImage(ctx context.Context, opt Option) (types.Report, error) {
-
-	// override the AppDirs to scan
-	if slices.Contains(opt.SecurityChecks, types.SecurityCheckLicense) {
-		log.Logger.Debug("Overriding walk.AppDirs to include vendor")
-		walker.AppDirs = []string{".git"}
-	} else {
-		// disable lock file scanning when not license check
-		opt.DisabledAnalyzers = analyzer.TypeLockfiles
-	}
-=======
 func (r *runner) ScanImage(ctx context.Context, opts flag.Options) (types.Report, error) {
 	// Disable the lock file scanning
 	opts.DisabledAnalyzers = analyzer.TypeLockfiles
->>>>>>> 6ae4b360
 
 	var s InitializeScanner
 	switch {
@@ -188,17 +172,9 @@
 	return r.scanArtifact(ctx, opts, s)
 }
 
-<<<<<<< HEAD
-func (r *runner) ScanFilesystem(ctx context.Context, opt Option) (types.Report, error) {
-	// Disable the individual package scanning if not running a license check
-	if !slices.Contains(opt.SecurityChecks, types.SecurityCheckLicense) {
-		opt.DisabledAnalyzers = append(opt.DisabledAnalyzers, analyzer.TypeIndividualPkgs...)
-	}
-=======
 func (r *runner) ScanFilesystem(ctx context.Context, opts flag.Options) (types.Report, error) {
 	// Disable the individual package scanning
 	opts.DisabledAnalyzers = append(opts.DisabledAnalyzers, analyzer.TypeIndividualPkgs...)
->>>>>>> 6ae4b360
 
 	return r.scanFS(ctx, opts)
 }
@@ -276,18 +252,6 @@
 
 func (r *runner) Report(opts flag.Options, report types.Report) error {
 	if err := pkgReport.Write(report, pkgReport.Option{
-<<<<<<< HEAD
-		AppVersion:           opt.GlobalOption.AppVersion,
-		Format:               opt.Format,
-		Output:               opt.Output,
-		Tree:                 opt.DependencyTree,
-		Severities:           opt.Severities,
-		OutputTemplate:       opt.Template,
-		IncludeNonFailures:   opt.IncludeNonFailures,
-		Trace:                opt.Trace,
-		LicenseRiskThreshold: opt.RiskThreshold,
-		IgnoredLicenses:      opt.IgnoredLicenses,
-=======
 		AppVersion:         opts.AppVersion,
 		Format:             opts.Format,
 		Output:             opts.Output,
@@ -296,7 +260,6 @@
 		OutputTemplate:     opts.Template,
 		IncludeNonFailures: opts.IncludeNonFailures,
 		Trace:              opts.Trace,
->>>>>>> 6ae4b360
 	}); err != nil {
 		return xerrors.Errorf("unable to write results: %w", err)
 	}
@@ -446,14 +409,8 @@
 		analyzers = append(analyzers, analyzer.TypeApkCommand)
 	}
 
-<<<<<<< HEAD
-	// Do not analyze programming language packages when not running in 'library' mode and it
-	// is not a license check
-	if !slices.Contains(opt.VulnType, types.VulnTypeLibrary) && !slices.Contains(opt.SecurityChecks, types.SecurityCheckLicense) {
-=======
-	// Do not analyze programming language packages when not running in 'library' mode
+	// Do not analyze programming language packages when not running in 'library'
 	if !slices.Contains(opts.VulnType, types.VulnTypeLibrary) {
->>>>>>> 6ae4b360
 		analyzers = append(analyzers, analyzer.TypeLanguages...)
 	}
 
@@ -467,7 +424,7 @@
 		analyzers = append(analyzers, analyzer.TypeConfigFiles...)
 	}
 
-	if !slices.Contains(opt.SecurityChecks, types.SecurityCheckLicense) {
+	if !slices.Contains(opts.SecurityChecks, types.SecurityCheckLicense) {
 		analyzers = append(analyzers, analyzer.TypeLicense)
 	}
 
@@ -514,7 +471,7 @@
 		opts.SecretConfigPath = ""
 	}
 
-	if slices.Contains(opt.SecurityChecks, types.SecurityCheckLicense) {
+	if slices.Contains(opts.SecurityChecks, types.SecurityCheckLicense) {
 		log.Logger.Info("License scanning is enabled")
 	}
 
@@ -545,7 +502,7 @@
 
 			// For license scanning
 			LicensingScannerOption: licensing.ScannerOption{
-				IgnoredLicenses: opt.IgnoredLicenses,
+				IgnoredLicenses: opts.IgnoredLicenses,
 			},
 		},
 	}, scanOptions, nil
