package artifact

import (
	"context"
	"errors"
	"fmt"
	"os"

	"github.com/hashicorp/go-multierror"
	"github.com/urfave/cli/v2"
	"golang.org/x/exp/slices"
	"golang.org/x/xerrors"

	"github.com/aquasecurity/fanal/analyzer"
	"github.com/aquasecurity/fanal/analyzer/config"
	"github.com/aquasecurity/fanal/analyzer/secret"
	"github.com/aquasecurity/fanal/artifact"
	"github.com/aquasecurity/fanal/cache"
	"github.com/aquasecurity/trivy-db/pkg/db"
	tcache "github.com/aquasecurity/trivy/pkg/cache"
	"github.com/aquasecurity/trivy/pkg/commands/operation"
	"github.com/aquasecurity/trivy/pkg/log"
	pkgReport "github.com/aquasecurity/trivy/pkg/report"
	"github.com/aquasecurity/trivy/pkg/rpc/client"
	"github.com/aquasecurity/trivy/pkg/scanner"
	"github.com/aquasecurity/trivy/pkg/types"
	"github.com/aquasecurity/trivy/pkg/utils"
)

type ArtifactType string

const (
	containerImageArtifact ArtifactType = "image"
	filesystemArtifact     ArtifactType = "fs"
	rootfsArtifact         ArtifactType = "rootfs"
	repositoryArtifact     ArtifactType = "repo"
	imageArchiveArtifact   ArtifactType = "archive"
)

var (
	defaultPolicyNamespaces = []string{"appshield", "defsec", "builtin"}

	supportedArtifactTypes = []ArtifactType{containerImageArtifact, filesystemArtifact, rootfsArtifact,
		repositoryArtifact, imageArchiveArtifact}

	SkipScan = errors.New("skip subsequent processes")
)

// InitializeScanner defines the initialize function signature of scanner
type InitializeScanner func(context.Context, ScannerConfig) (scanner.Scanner, func(), error)

type ScannerConfig struct {
	// e.g. image name and file path
	Target string

	// Cache
	ArtifactCache      cache.ArtifactCache
	LocalArtifactCache cache.LocalArtifactCache

	// Client/Server options
	RemoteOption client.ScannerOption

	// Artifact options
	ArtifactOption artifact.Option
}

type Runner interface {
	// ScanImage scans an image
	ScanImage(ctx context.Context, opt Option) (types.Report, error)
	// ScanFilesystem scans a filesystem
	ScanFilesystem(ctx context.Context, opt Option) (types.Report, error)
	// ScanRootfs scans rootfs
	ScanRootfs(ctx context.Context, opt Option) (types.Report, error)
	// ScanRepositroy scans repository
	ScanRepository(ctx context.Context, opt Option) (types.Report, error)
	// Filter filter a report
	Filter(ctx context.Context, opt Option, report types.Report) (types.Report, error)
	// Report a writes a report
	Report(opt Option, report types.Report) error
	// Close closes runner
	Close() error
}

type runner struct {
	cache  cache.Cache
	dbOpen bool
}

type runnerOption func(*runner)

// WithCacheClient takes a custom cache implementation
func WithCacheClient(c cache.Cache) runnerOption {
	return func(r *runner) {
		r.cache = c
	}
}

// NewRunner initializes Runner that provides scanning functionalities.
// It is possible to return SkipScan and it must be handled by caller.
func NewRunner(cliOption Option, opts ...runnerOption) (Runner, error) {
	r := &runner{}
	for _, opt := range opts {
		opt(r)
	}

	err := log.InitLogger(cliOption.Debug, cliOption.Quiet)
	if err != nil {
		return nil, xerrors.Errorf("logger error: %w", err)
	}

<<<<<<< HEAD
	// When scanning config files or running as client mode, it doesn't need to download the vulnerability database.
	if opt.RemoteAddr == "" && slices.Contains(opt.SecurityChecks, types.SecurityCheckVulnerability) {
		log.Logger.Info("Vulnerability detection is enabled")
		if err = initDB(opt); err != nil {
			if errors.Is(err, errSkipScan) {
				return nil
			}
			return xerrors.Errorf("DB error: %w", err)
=======
	if err = r.initCache(cliOption); err != nil {
		return nil, xerrors.Errorf("cache error: %w", err)
	}

	if err = r.initDB(cliOption); err != nil {
		return nil, xerrors.Errorf("DB error: %w", err)
	}

	return r, nil
}

// Close closes everything
func (r *runner) Close() error {
	var errs error
	if err := r.cache.Close(); err != nil {
		errs = multierror.Append(errs, err)
	}

	if r.dbOpen {
		if err := db.Close(); err != nil {
			errs = multierror.Append(errs, err)
>>>>>>> e8588123
		}
	}
	return errs
}

func (r *runner) ScanImage(ctx context.Context, opt Option) (types.Report, error) {
	// Disable the lock file scanning
	opt.DisabledAnalyzers = analyzer.TypeLockfiles

	var s InitializeScanner
	switch {
	case opt.Input != "" && opt.RemoteAddr == "":
		// Scan image tarball in standalone mode
		s = archiveStandaloneScanner
	case opt.Input != "" && opt.RemoteAddr != "":
		// Scan image tarball in client/server mode
		s = archiveRemoteScanner
	case opt.Input == "" && opt.RemoteAddr == "":
		// Scan container image in standalone mode
		s = imageStandaloneScanner
	case opt.Input == "" && opt.RemoteAddr != "":
		// Scan container image in client/server mode
		s = imageRemoteScanner
	}

	return r.scan(ctx, opt, s)
}

func (r *runner) ScanFilesystem(ctx context.Context, opt Option) (types.Report, error) {
	// Disable the individual package scanning
	opt.DisabledAnalyzers = append(opt.DisabledAnalyzers, analyzer.TypeIndividualPkgs...)

	return r.scanFS(ctx, opt)
}

func (r *runner) ScanRootfs(ctx context.Context, opt Option) (types.Report, error) {
	// Disable the lock file scanning
	opt.DisabledAnalyzers = append(opt.DisabledAnalyzers, analyzer.TypeLockfiles...)

	return r.scanFS(ctx, opt)
}

func (r *runner) scanFS(ctx context.Context, opt Option) (types.Report, error) {
	var s InitializeScanner
	if opt.RemoteAddr == "" {
		// Scan filesystem in standalone mode
		s = filesystemStandaloneScanner
	} else {
		// Scan filesystem in client/server mode
		s = filesystemRemoteScanner
	}

	return r.scan(ctx, opt, s)
}

func (r *runner) ScanRepository(ctx context.Context, opt Option) (types.Report, error) {
	// Do not scan OS packages
	opt.VulnType = []string{types.VulnTypeLibrary}

	// Disable the OS analyzers and individual package analyzers
	opt.DisabledAnalyzers = append(analyzer.TypeIndividualPkgs, analyzer.TypeOSes...)

	return r.scan(ctx, opt, repositoryStandaloneScanner)
}

func (r *runner) scan(ctx context.Context, opt Option, initializeScanner InitializeScanner) (types.Report, error) {
	report, err := scan(ctx, opt, initializeScanner, r.cache)
	if err != nil {
		return types.Report{}, xerrors.Errorf("scan error: %w", err)
	}

	return report, nil
}

func (r *runner) Filter(ctx context.Context, opt Option, report types.Report) (types.Report, error) {
	resultClient := initializeResultClient()
	results := report.Results
	for i := range results {
		// Fill vulnerability info only in standalone mode
		if opt.RemoteAddr == "" {
			resultClient.FillVulnerabilityInfo(results[i].Vulnerabilities, results[i].Type)
		}
		vulns, misconfSummary, misconfs, secrets, err := resultClient.Filter(ctx, results[i].Vulnerabilities, results[i].Misconfigurations, results[i].Secrets,
			opt.Severities, opt.IgnoreUnfixed, opt.IncludeNonFailures, opt.IgnoreFile, opt.IgnorePolicy)
		if err != nil {
			return types.Report{}, xerrors.Errorf("unable to filter vulnerabilities: %w", err)
		}
		results[i].Vulnerabilities = vulns
		results[i].Misconfigurations = misconfs
		results[i].MisconfSummary = misconfSummary
		results[i].Secrets = secrets
	}
	return report, nil
}

func (r *runner) Report(opt Option, report types.Report) error {
	if err := pkgReport.Write(report, pkgReport.Option{
		AppVersion:         opt.GlobalOption.AppVersion,
		Format:             opt.Format,
		Output:             opt.Output,
		Severities:         opt.Severities,
		OutputTemplate:     opt.Template,
		IncludeNonFailures: opt.IncludeNonFailures,
		Trace:              opt.Trace,
	}); err != nil {
		return xerrors.Errorf("unable to write results: %w", err)
	}

	return nil
}

func (r *runner) initDB(c Option) error {
	// When scanning config files or running as client mode, it doesn't need to download the vulnerability database.
	if c.RemoteAddr != "" || !slices.Contains(c.SecurityChecks, types.SecurityCheckVulnerability) {
		return nil
	}

	// download the database file
	noProgress := c.Quiet || c.NoProgress
	if err := operation.DownloadDB(c.AppVersion, c.CacheDir, c.DBRepository, noProgress, c.Insecure, c.SkipDBUpdate); err != nil {
		return err
	}

	if c.DownloadDBOnly {
		return SkipScan
	}

	if err := db.Init(c.CacheDir); err != nil {
		return xerrors.Errorf("error in vulnerability DB initialize: %w", err)
	}
	r.dbOpen = true

	return nil
}

func (r *runner) initCache(c Option) error {
	// Skip initializing cache when custom cache is passed
	if r.cache != nil {
		return nil
	}

	// client/server mode
	if c.RemoteAddr != "" {
		remoteCache := tcache.NewRemoteCache(c.RemoteAddr, c.CustomHeaders, c.Insecure)
		r.cache = tcache.NopCache(remoteCache)
		return nil
	}

	// standalone mode
	utils.SetCacheDir(c.CacheDir)
	cache, err := operation.NewCache(c.CacheOption)
	if err != nil {
		return xerrors.Errorf("unable to initialize the cache: %w", err)
	}
	log.Logger.Debugf("cache dir:  %s", utils.CacheDir())

	if c.Reset {
		defer cache.Close()
		if err = cache.Reset(); err != nil {
			return xerrors.Errorf("cache reset error: %w", err)
		}
		return SkipScan
	}
	if c.ClearCache {
		defer cache.Close()
		if err = cache.ClearArtifacts(); err != nil {
			return xerrors.Errorf("cache clear error: %w", err)
		}
		return SkipScan
	}

	r.cache = cache
	return nil
}

// Run performs artifact scanning
func Run(cliCtx *cli.Context, artifactType ArtifactType) error {
	opt, err := InitOption(cliCtx)
	if err != nil {
		return err
	}

	return run(cliCtx.Context, opt, artifactType)
}

func run(ctx context.Context, opt Option, artifactType ArtifactType) (err error) {
	ctx, cancel := context.WithTimeout(ctx, opt.Timeout)
	defer cancel()

	defer func() {
		if xerrors.Is(err, context.DeadlineExceeded) {
			log.Logger.Warn("Increase --timeout value")
		}
	}()

	runner, err := NewRunner(opt)
	if err != nil {
		if errors.Is(err, SkipScan) {
			return nil
		}
		return xerrors.Errorf("init error: %w", err)
	}
	defer runner.Close()

	var report types.Report
	switch artifactType {
	case containerImageArtifact, imageArchiveArtifact:
		if report, err = runner.ScanImage(ctx, opt); err != nil {
			return xerrors.Errorf("image scan error: %w", err)
		}
	case filesystemArtifact:
		if report, err = runner.ScanFilesystem(ctx, opt); err != nil {
			return xerrors.Errorf("filesystem scan error: %w", err)
		}
	case rootfsArtifact:
		if report, err = runner.ScanRootfs(ctx, opt); err != nil {
			return xerrors.Errorf("rootfs scan error: %w", err)
		}
	case repositoryArtifact:
		if report, err = runner.ScanRepository(ctx, opt); err != nil {
			return xerrors.Errorf("repository scan error: %w", err)
		}
	}

	report, err = runner.Filter(ctx, opt, report)
	if err != nil {
		return xerrors.Errorf("filter error: %w", err)
	}

	if err = runner.Report(opt, report); err != nil {
		return xerrors.Errorf("report error: %w", err)
	}

	Exit(opt, report.Results.Failed())

	return nil
}

func InitOption(ctx *cli.Context) (Option, error) {
	opt, err := NewOption(ctx)
	if err != nil {
		return Option{}, xerrors.Errorf("option error: %w", err)
	}

	// initialize options
	if err = opt.Init(); err != nil {
		return Option{}, xerrors.Errorf("option initialize error: %w", err)
	}

	return opt, nil
}

func disabledAnalyzers(opt Option) []analyzer.Type {
	// Specified analyzers to be disabled depending on scanning modes
	// e.g. The 'image' subcommand should disable the lock file scanning.
	analyzers := opt.DisabledAnalyzers

	// It doesn't analyze apk commands by default.
	if !opt.ScanRemovedPkgs {
		analyzers = append(analyzers, analyzer.TypeApkCommand)
	}

	// Do not analyze programming language packages when not running in 'library' mode
	if !slices.Contains(opt.VulnType, types.VulnTypeLibrary) {
		analyzers = append(analyzers, analyzer.TypeLanguages...)
	}

	// Do not perform secret scanning when it is not specified.
	if !slices.Contains(opt.SecurityChecks, types.SecurityCheckSecret) {
		analyzers = append(analyzers, analyzer.TypeSecret)
	}

	// Do not perform misconfiguration scanning when it is not specified.
	if !slices.Contains(opt.SecurityChecks, types.SecurityCheckConfig) {
		analyzers = append(analyzers, analyzer.TypeConfigFiles...)
	}

	return analyzers
}

func initScannerConfig(opt Option, cacheClient cache.Cache) (ScannerConfig, types.ScanOptions, error) {
	target := opt.Target
	if opt.Input != "" {
		target = opt.Input
	}

	scanOptions := types.ScanOptions{
		VulnType:            opt.VulnType,
		SecurityChecks:      opt.SecurityChecks,
		ScanRemovedPackages: opt.ScanRemovedPkgs, // this is valid only for image subcommand
		ListAllPackages:     opt.ListAllPkgs,
	}
	log.Logger.Debugf("Vulnerability type:  %s", scanOptions.VulnType)

	// ScannerOption is filled only when config scanning is enabled.
	var configScannerOptions config.ScannerOption
	if slices.Contains(opt.SecurityChecks, types.SecurityCheckConfig) {
<<<<<<< HEAD
		log.Logger.Info("Misconfiguration detection is enabled")
		noProgress := opt.Quiet || opt.NoProgress
		builtinPolicyPaths, err := operation.InitBuiltinPolicies(ctx, opt.CacheDir, noProgress, opt.SkipPolicyUpdate)
		if err != nil {
			return types.Report{}, xerrors.Errorf("failed to initialize built-in policies: %w", err)
		}

=======
>>>>>>> e8588123
		configScannerOptions = config.ScannerOption{
			Trace:        opt.Trace,
			Namespaces:   append(opt.PolicyNamespaces, defaultPolicyNamespaces...),
			PolicyPaths:  opt.PolicyPaths,
			DataPaths:    opt.DataPaths,
			FilePatterns: opt.FilePatterns,
		}
	}

<<<<<<< HEAD
	// Do not load config file for secret scanning
	if slices.Contains(opt.SecurityChecks, types.SecurityCheckSecret) {
		ver := fmt.Sprintf("v%s", opt.AppVersion)
		if opt.AppVersion == "dev" {
			ver = "dev"
		}
		log.Logger.Info("Secret detection is enabled")
		log.Logger.Info("If your scanning is slow, please try '--security-checks vuln' to disable secret scanning")
		log.Logger.Infof("Please see also https://aquasecurity.github.io/trivy/%s/docs/secret/scanning/#recommendation for faster secret detection", ver)
	} else {
		opt.SecretConfigPath = ""
	}

	s, cleanup, err := initializeScanner(ctx, ScannerConfig{
=======
	return ScannerConfig{
>>>>>>> e8588123
		Target:             target,
		ArtifactCache:      cacheClient,
		LocalArtifactCache: cacheClient,
		RemoteOption: client.ScannerOption{
			RemoteURL:     opt.RemoteAddr,
			CustomHeaders: opt.CustomHeaders,
			Insecure:      opt.Insecure,
		},
		ArtifactOption: artifact.Option{
			DisabledAnalyzers: disabledAnalyzers(opt),
			SkipFiles:         opt.SkipFiles,
			SkipDirs:          opt.SkipDirs,
			InsecureSkipTLS:   opt.Insecure,
			Offline:           opt.OfflineScan,
			NoProgress:        opt.NoProgress || opt.Quiet,

			// For misconfiguration scanning
			MisconfScannerOption: configScannerOptions,

			// For secret scanning
			SecretScannerOption: secret.ScannerOption{
				ConfigPath: opt.SecretConfigPath,
			},
		},
	}, scanOptions, nil
}

func scan(ctx context.Context, opt Option, initializeScanner InitializeScanner, cacheClient cache.Cache) (
	types.Report, error) {

	scannerConfig, scanOptions, err := initScannerConfig(opt, cacheClient)
	if err != nil {
		return types.Report{}, err
	}

	s, cleanup, err := initializeScanner(ctx, scannerConfig)
	if err != nil {
		return types.Report{}, xerrors.Errorf("unable to initialize a scanner: %w", err)
	}
	defer cleanup()

	report, err := s.ScanArtifact(ctx, scanOptions)
	if err != nil {
		return types.Report{}, xerrors.Errorf("image scan failed: %w", err)
	}
	return report, nil
}

func Exit(c Option, failedResults bool) {
	if c.ExitCode != 0 && failedResults {
		os.Exit(c.ExitCode)
	}
}<|MERGE_RESOLUTION|>--- conflicted
+++ resolved
@@ -3,7 +3,6 @@
 import (
 	"context"
 	"errors"
-	"fmt"
 	"os"
 
 	"github.com/hashicorp/go-multierror"
@@ -108,16 +107,6 @@
 		return nil, xerrors.Errorf("logger error: %w", err)
 	}
 
-<<<<<<< HEAD
-	// When scanning config files or running as client mode, it doesn't need to download the vulnerability database.
-	if opt.RemoteAddr == "" && slices.Contains(opt.SecurityChecks, types.SecurityCheckVulnerability) {
-		log.Logger.Info("Vulnerability detection is enabled")
-		if err = initDB(opt); err != nil {
-			if errors.Is(err, errSkipScan) {
-				return nil
-			}
-			return xerrors.Errorf("DB error: %w", err)
-=======
 	if err = r.initCache(cliOption); err != nil {
 		return nil, xerrors.Errorf("cache error: %w", err)
 	}
@@ -139,7 +128,6 @@
 	if r.dbOpen {
 		if err := db.Close(); err != nil {
 			errs = multierror.Append(errs, err)
->>>>>>> e8588123
 		}
 	}
 	return errs
@@ -165,7 +153,7 @@
 		s = imageRemoteScanner
 	}
 
-	return r.scan(ctx, opt, s)
+	return r.scanArtifact(ctx, opt, s)
 }
 
 func (r *runner) ScanFilesystem(ctx context.Context, opt Option) (types.Report, error) {
@@ -192,7 +180,7 @@
 		s = filesystemRemoteScanner
 	}
 
-	return r.scan(ctx, opt, s)
+	return r.scanArtifact(ctx, opt, s)
 }
 
 func (r *runner) ScanRepository(ctx context.Context, opt Option) (types.Report, error) {
@@ -202,10 +190,10 @@
 	// Disable the OS analyzers and individual package analyzers
 	opt.DisabledAnalyzers = append(analyzer.TypeIndividualPkgs, analyzer.TypeOSes...)
 
-	return r.scan(ctx, opt, repositoryStandaloneScanner)
-}
-
-func (r *runner) scan(ctx context.Context, opt Option, initializeScanner InitializeScanner) (types.Report, error) {
+	return r.scanArtifact(ctx, opt, repositoryStandaloneScanner)
+}
+
+func (r *runner) scanArtifact(ctx context.Context, opt Option, initializeScanner InitializeScanner) (types.Report, error) {
 	report, err := scan(ctx, opt, initializeScanner, r.cache)
 	if err != nil {
 		return types.Report{}, xerrors.Errorf("scan error: %w", err)
@@ -429,24 +417,19 @@
 	scanOptions := types.ScanOptions{
 		VulnType:            opt.VulnType,
 		SecurityChecks:      opt.SecurityChecks,
-		ScanRemovedPackages: opt.ScanRemovedPkgs, // this is valid only for image subcommand
+		ScanRemovedPackages: opt.ScanRemovedPkgs, // this is valid only for 'image' subcommand
 		ListAllPackages:     opt.ListAllPkgs,
 	}
-	log.Logger.Debugf("Vulnerability type:  %s", scanOptions.VulnType)
+
+	if slices.Contains(opt.SecurityChecks, types.SecurityCheckVulnerability) {
+		log.Logger.Info("Vulnerability scanning is enabled")
+		log.Logger.Debugf("Vulnerability type:  %s", scanOptions.VulnType)
+	}
 
 	// ScannerOption is filled only when config scanning is enabled.
 	var configScannerOptions config.ScannerOption
 	if slices.Contains(opt.SecurityChecks, types.SecurityCheckConfig) {
-<<<<<<< HEAD
-		log.Logger.Info("Misconfiguration detection is enabled")
-		noProgress := opt.Quiet || opt.NoProgress
-		builtinPolicyPaths, err := operation.InitBuiltinPolicies(ctx, opt.CacheDir, noProgress, opt.SkipPolicyUpdate)
-		if err != nil {
-			return types.Report{}, xerrors.Errorf("failed to initialize built-in policies: %w", err)
-		}
-
-=======
->>>>>>> e8588123
+		log.Logger.Info("Misconfiguration scanning is enabled")
 		configScannerOptions = config.ScannerOption{
 			Trace:        opt.Trace,
 			Namespaces:   append(opt.PolicyNamespaces, defaultPolicyNamespaces...),
@@ -456,24 +439,16 @@
 		}
 	}
 
-<<<<<<< HEAD
 	// Do not load config file for secret scanning
 	if slices.Contains(opt.SecurityChecks, types.SecurityCheckSecret) {
-		ver := fmt.Sprintf("v%s", opt.AppVersion)
-		if opt.AppVersion == "dev" {
-			ver = "dev"
-		}
-		log.Logger.Info("Secret detection is enabled")
+		log.Logger.Info("Secret scanning is enabled")
 		log.Logger.Info("If your scanning is slow, please try '--security-checks vuln' to disable secret scanning")
-		log.Logger.Infof("Please see also https://aquasecurity.github.io/trivy/%s/docs/secret/scanning/#recommendation for faster secret detection", ver)
+		log.Logger.Infof("Please see also https://aquasecurity.github.io/trivy/v%s/docs/secret/scanning/#recommendation for faster secret detection", opt.AppVersion)
 	} else {
 		opt.SecretConfigPath = ""
 	}
 
-	s, cleanup, err := initializeScanner(ctx, ScannerConfig{
-=======
 	return ScannerConfig{
->>>>>>> e8588123
 		Target:             target,
 		ArtifactCache:      cacheClient,
 		LocalArtifactCache: cacheClient,
