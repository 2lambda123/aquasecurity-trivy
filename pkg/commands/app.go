--- conflicted
+++ resolved
@@ -221,6 +221,7 @@
 		CacheFlagGroup:         flag.NewCacheFlagGroup(),
 		DBFlagGroup:            flag.NewDBFlagGroup(),
 		ImageFlagGroup:         flag.NewImageFlagGroup(), // container image specific
+		LicenseFlagGroup:       flag.NewLicenseFlagGroup(),
 		MisconfFlagGroup:       flag.NewMisconfFlagGroup(),
 		RemoteFlagGroup:        flag.NewClientFlags(), // for client/server mode
 		ReportFlagGroup:        reportFlagGroup,
@@ -292,6 +293,7 @@
 	fsFlags := &flag.Flags{
 		CacheFlagGroup:         flag.NewCacheFlagGroup(),
 		DBFlagGroup:            flag.NewDBFlagGroup(),
+		LicenseFlagGroup:       flag.NewLicenseFlagGroup(),
 		MisconfFlagGroup:       flag.NewMisconfFlagGroup(),
 		RemoteFlagGroup:        flag.NewClientFlags(), // for client/server mode
 		ReportFlagGroup:        reportFlagGroup,
@@ -343,6 +345,7 @@
 	rootfsFlags := &flag.Flags{
 		CacheFlagGroup:         flag.NewCacheFlagGroup(),
 		DBFlagGroup:            flag.NewDBFlagGroup(),
+		LicenseFlagGroup:       flag.NewLicenseFlagGroup(),
 		MisconfFlagGroup:       flag.NewMisconfFlagGroup(),
 		ReportFlagGroup:        reportFlagGroup,
 		ScanFlagGroup:          flag.NewScanFlagGroup(),
@@ -394,6 +397,7 @@
 	repoFlags := &flag.Flags{
 		CacheFlagGroup:         flag.NewCacheFlagGroup(),
 		DBFlagGroup:            flag.NewDBFlagGroup(),
+		LicenseFlagGroup:       flag.NewLicenseFlagGroup(),
 		MisconfFlagGroup:       flag.NewMisconfFlagGroup(),
 		RemoteFlagGroup:        flag.NewClientFlags(), // for client/server mode
 		ReportFlagGroup:        reportFlagGroup,
@@ -744,6 +748,7 @@
 		CacheFlagGroup:         flag.NewCacheFlagGroup(),
 		DBFlagGroup:            flag.NewDBFlagGroup(),
 		K8sFlagGroup:           flag.NewK8sFlagGroup(), // kubernetes-specific flags
+		LicenseFlagGroup:       flag.NewLicenseFlagGroup(),
 		MisconfFlagGroup:       flag.NewMisconfFlagGroup(),
 		ReportFlagGroup:        flag.NewReportFlagGroup(),
 		ScanFlagGroup:          scanFlags,
@@ -794,30 +799,9 @@
 	return cmd
 }
 
-<<<<<<< HEAD
-	ignoredLicenses = cli.StringSliceFlag{
-		Name:    "ignored-licenses",
-		Usage:   "specify a list of license to ignore",
-		EnvVars: []string{"TRIVY_IGNORED_LICENSES"},
-	}
-
-	licenseRiskThreshold = cli.IntFlag{
-		Name:    "license-risk-threshold",
-		Usage:   "specify the threshold of license risk to report on",
-		Value:   4,
-		EnvVars: []string{"TRIVY_LICENSE_RISK_THRESHOLD"},
-	}
-
-	dependencyTree = cli.BoolFlag{
-		Name:    "dependency-tree",
-		Usage:   "show dependency origin tree (EXPERIMENTAL)",
-		EnvVars: []string{"TRIVY_DEPENDENCY_TREE"},
-	}
-=======
 func NewSBOMCommand(globalFlags *flag.GlobalFlagGroup) *cobra.Command {
 	reportFlagGroup := flag.NewReportFlagGroup()
 	reportFlagGroup.ReportFormat = nil // TODO: support --format summary
->>>>>>> 6ae4b360
 
 	scanFlags := flag.NewScanFlagGroup()
 	scanFlags.SecurityChecks = nil // disable '--security-checks' as it always scans for vulnerabilities
@@ -931,419 +915,16 @@
 	}
 }
 
-<<<<<<< HEAD
-// NewImageCommand is the factory method to add image command
-func NewImageCommand() *cli.Command {
-	return &cli.Command{
-		Name:      "image",
-		Aliases:   []string{"i"},
-		ArgsUsage: "image_name",
-		Usage:     "scan an image",
-		Action:    artifact.ImageRun,
-		Flags: []cli.Flag{
-			&templateFlag,
-			&formatFlag,
-			&inputFlag,
-			&severityFlag,
-			&outputFlag,
-			&exitCodeFlag,
-			&skipDBUpdateFlag,
-			&downloadDBOnlyFlag,
-			&resetFlag,
-			&clearCacheFlag,
-			&noProgressFlag,
-			&ignoreUnfixedFlag,
-			&removedPkgsFlag,
-			&vulnTypeFlag,
-			&securityChecksFlag,
-			&ignoreFileFlag,
-			&timeoutFlag,
-			&lightFlag,
-			&ignorePolicy,
-			&listAllPackages,
-			&cacheBackendFlag,
-			&cacheTTL,
-			&redisBackendCACert,
-			&redisBackendCert,
-			&redisBackendKey,
-			&offlineScan,
-			&insecureFlag,
-			&dbRepositoryFlag,
-			&secretConfig,
-			&dependencyTree,
-			&licenseRiskThreshold,
-			&ignoredLicenses,
-			stringSliceFlag(skipFiles),
-			stringSliceFlag(skipDirs),
-
-			// for client/server
-			&remoteServer,
-			&token,
-			&tokenHeader,
-			&customHeaders,
-		},
-	}
-}
-
-// NewFilesystemCommand is the factory method to add filesystem command
-func NewFilesystemCommand() *cli.Command {
-	return &cli.Command{
-		Name:      "filesystem",
-		Aliases:   []string{"fs"},
-		ArgsUsage: "path",
-		Usage:     "scan local filesystem for language-specific dependencies and config files",
-		Action:    artifact.FilesystemRun,
-		Flags: []cli.Flag{
-			&templateFlag,
-			&formatFlag,
-			&severityFlag,
-			&outputFlag,
-			&exitCodeFlag,
-			&skipDBUpdateFlag,
-			&skipPolicyUpdateFlag,
-			&insecureFlag,
-			&clearCacheFlag,
-			&ignoreUnfixedFlag,
-			&vulnTypeFlag,
-			&securityChecksFlag,
-			&ignoreFileFlag,
-			&cacheBackendFlag,
-			&cacheTTL,
-			&redisBackendCACert,
-			&redisBackendCert,
-			&redisBackendKey,
-			&timeoutFlag,
-			&noProgressFlag,
-			&ignorePolicy,
-			&listAllPackages,
-			&offlineScan,
-			&dbRepositoryFlag,
-			&secretConfig,
-			&licenseRiskThreshold,
-			&ignoredLicenses,
-			&dependencyTree,
-			stringSliceFlag(skipFiles),
-			stringSliceFlag(skipDirs),
-
-			// for misconfiguration
-			stringSliceFlag(configPolicy),
-			stringSliceFlag(configData),
-			stringSliceFlag(policyNamespaces),
-
-			// for client/server
-			&remoteServer,
-			&token,
-			&tokenHeader,
-			&customHeaders,
-		},
-	}
-}
-
-// NewRootfsCommand is the factory method to add filesystem command
-func NewRootfsCommand() *cli.Command {
-	return &cli.Command{
-		Name:      "rootfs",
-		ArgsUsage: "dir",
-		Usage:     "scan rootfs",
-		Action:    artifact.RootfsRun,
-		Flags: []cli.Flag{
-			&templateFlag,
-			&formatFlag,
-			&severityFlag,
-			&outputFlag,
-			&exitCodeFlag,
-			&skipDBUpdateFlag,
-			&insecureFlag,
-			&skipPolicyUpdateFlag,
-			&clearCacheFlag,
-			&ignoreUnfixedFlag,
-			&vulnTypeFlag,
-			&securityChecksFlag,
-			&ignoreFileFlag,
-			&cacheBackendFlag,
-			&cacheTTL,
-			&redisBackendCACert,
-			&redisBackendCert,
-			&redisBackendKey,
-			&timeoutFlag,
-			&noProgressFlag,
-			&ignorePolicy,
-			&listAllPackages,
-			&offlineScan,
-			&dbRepositoryFlag,
-			&secretConfig,
-			&licenseRiskThreshold,
-			&ignoredLicenses,
-			&dependencyTree,
-			stringSliceFlag(skipFiles),
-			stringSliceFlag(skipDirs),
-			stringSliceFlag(configPolicy),
-			stringSliceFlag(configData),
-			stringSliceFlag(policyNamespaces),
-		},
-	}
-}
-
-// NewRepositoryCommand is the factory method to add repository command
-func NewRepositoryCommand() *cli.Command {
-	return &cli.Command{
-		Name:      "repository",
-		Aliases:   []string{"repo"},
-		ArgsUsage: "repo_url",
-		Usage:     "scan remote repository",
-		Action:    artifact.RepositoryRun,
-		Flags: []cli.Flag{
-			&templateFlag,
-			&formatFlag,
-			&inputFlag,
-			&severityFlag,
-			&outputFlag,
-			&exitCodeFlag,
-			&skipDBUpdateFlag,
-			&skipPolicyUpdateFlag,
-			&clearCacheFlag,
-			&ignoreUnfixedFlag,
-			&removedPkgsFlag,
-			&vulnTypeFlag,
-			&securityChecksFlag,
-			&ignoreFileFlag,
-			&cacheBackendFlag,
-			&cacheTTL,
-			&redisBackendCACert,
-			&redisBackendCert,
-			&redisBackendKey,
-			&timeoutFlag,
-			&noProgressFlag,
-			&quietFlag,
-			&ignorePolicy,
-			&listAllPackages,
-			&offlineScan,
-			&insecureFlag,
-			&dbRepositoryFlag,
-			&secretConfig,
-			&licenseRiskThreshold,
-			&ignoredLicenses,
-			&dependencyTree,
-			stringSliceFlag(skipFiles),
-			stringSliceFlag(skipDirs),
-		},
-=======
 func validateArgs(cmd *cobra.Command, args []string) error {
 	// '--clear-cache', '--download-db-only' and '--reset' don't conduct the scan
 	if viper.GetBool(flag.ClearCacheFlag.ConfigName) || viper.GetBool(flag.DownloadDBOnlyFlag.ConfigName) || viper.GetBool(flag.ResetFlag.ConfigName) {
 		return nil
->>>>>>> 6ae4b360
-	}
-
-<<<<<<< HEAD
-// NewClientCommand is the factory method to add client command
-func NewClientCommand() *cli.Command {
-	return &cli.Command{
-		Name:      "client",
-		Aliases:   []string{"c"},
-		ArgsUsage: "image_name",
-		Usage:     "[DEPRECATED] client mode",
-		Action: func(ctx *cli.Context) error {
-			log.Logger.Warn("`client` subcommand is deprecated now. See https://github.com/aquasecurity/trivy/discussions/2119")
-			return artifact.ImageRun(ctx)
-		},
-		Hidden: true, // It is no longer displayed
-		Flags: []cli.Flag{
-			&templateFlag,
-			&formatFlag,
-			&inputFlag,
-			&severityFlag,
-			&outputFlag,
-			&exitCodeFlag,
-			&ignoreUnfixedFlag,
-			&removedPkgsFlag,
-			&vulnTypeFlag,
-			&securityChecksFlag,
-			&ignoreFileFlag,
-			&timeoutFlag,
-			&noProgressFlag,
-			&ignorePolicy,
-			stringSliceFlag(skipFiles),
-			stringSliceFlag(skipDirs),
-			stringSliceFlag(configPolicy),
-			&listAllPackages,
-			&offlineScan,
-			&insecureFlag,
-			&secretConfig,
-			&licenseRiskThreshold,
-			&ignoredLicenses,
-			&dependencyTree,
-
-			&token,
-			&tokenHeader,
-			&customHeaders,
-
-			// original flags
-			&cli.StringFlag{
-				Name:    "remote",
-				Value:   "http://localhost:4954",
-				Usage:   "server address",
-				EnvVars: []string{"TRIVY_REMOTE"},
-			},
-		},
-	}
-}
-
-// NewServerCommand is the factory method to add server command
-func NewServerCommand() *cli.Command {
-	return &cli.Command{
-		Name:    "server",
-		Aliases: []string{"s"},
-		Usage:   "server mode",
-		Action:  server.Run,
-		Flags: []cli.Flag{
-			&skipDBUpdateFlag,
-			&downloadDBOnlyFlag,
-			&insecureFlag,
-			&resetFlag,
-			&cacheBackendFlag,
-			&cacheTTL,
-			&redisBackendCACert,
-			&redisBackendCert,
-			&redisBackendKey,
-			&dbRepositoryFlag,
-
-			// original flags
-			&token,
-			&tokenHeader,
-			&cli.StringFlag{
-				Name:    "listen",
-				Value:   "localhost:4954",
-				Usage:   "listen address",
-				EnvVars: []string{"TRIVY_LISTEN"},
-			},
-		},
-	}
-}
-
-// NewConfigCommand adds config command
-func NewConfigCommand() *cli.Command {
-	return &cli.Command{
-		Name:      "config",
-		Aliases:   []string{"conf"},
-		ArgsUsage: "dir",
-		Usage:     "scan config files",
-		Action:    artifact.ConfigRun,
-		Flags: []cli.Flag{
-			&templateFlag,
-			&formatFlag,
-			&severityFlag,
-			&outputFlag,
-			&exitCodeFlag,
-			&skipPolicyUpdateFlag,
-			&resetFlag,
-			&clearCacheFlag,
-			&ignoreFileFlag,
-			&timeoutFlag,
-			stringSliceFlag(skipFiles),
-			stringSliceFlag(skipDirs),
-			stringSliceFlag(configPolicyAlias),
-			stringSliceFlag(configDataAlias),
-			stringSliceFlag(policyNamespaces),
-			stringSliceFlag(filePatterns),
-			&includeNonFailures,
-			&traceFlag,
-		},
-	}
-}
-
-// NewPluginCommand is the factory method to add plugin command
-func NewPluginCommand() *cli.Command {
-	return &cli.Command{
-		Name:      "plugin",
-		Aliases:   []string{"p"},
-		ArgsUsage: "plugin_uri",
-		Usage:     "manage plugins",
-		Subcommands: cli.Commands{
-			{
-				Name:      "install",
-				Aliases:   []string{"i"},
-				Usage:     "install a plugin",
-				ArgsUsage: "URL | FILE_PATH",
-				Action:    plugin.Install,
-			},
-			{
-				Name:      "uninstall",
-				Aliases:   []string{"u"},
-				Usage:     "uninstall a plugin",
-				ArgsUsage: "PLUGIN_NAME",
-				Action:    plugin.Uninstall,
-			},
-			{
-				Name:    "list",
-				Aliases: []string{"l"},
-				Usage:   "list installed plugin",
-				Action:  plugin.List,
-			},
-			{
-				Name:      "info",
-				Usage:     "information about a plugin",
-				ArgsUsage: "PLUGIN_NAME",
-				Action:    plugin.Information,
-			},
-			{
-				Name:      "run",
-				Aliases:   []string{"r"},
-				Usage:     "run a plugin on the fly",
-				ArgsUsage: "PLUGIN_NAME [PLUGIN_OPTIONS]",
-				Action:    plugin.Run,
-			},
-			{
-				Name:      "update",
-				Usage:     "update an existing plugin",
-				ArgsUsage: "PLUGIN_NAME",
-				Action:    plugin.Update,
-			},
-		},
-	}
-}
-
-// NewModuleCommand is the factory method to add module subcommand
-func NewModuleCommand() *cli.Command {
-	return &cli.Command{
-		Name:    "module",
-		Aliases: []string{"m"},
-		Usage:   "manage modules",
-		Subcommands: cli.Commands{
-			{
-				Name:      "install",
-				Aliases:   []string{"i"},
-				Usage:     "install a module",
-				ArgsUsage: "REPOSITORY",
-				Action:    module.Install,
-			},
-			{
-				Name:      "uninstall",
-				Aliases:   []string{"u"},
-				Usage:     "uninstall a module",
-				ArgsUsage: "REPOSITORY",
-				Action:    module.Uninstall,
-			},
-		},
-	}
-}
-
-// NewK8sCommand is the factory method to add k8s subcommand
-func NewK8sCommand() *cli.Command {
-	k8sSecurityChecksFlag := withValue(
-		securityChecksFlag,
-		fmt.Sprintf(
-			"%s,%s,%s,%s",
-			types.SecurityCheckVulnerability,
-			types.SecurityCheckConfig,
-			types.SecurityCheckSecret, types.SecurityCheckRbac),
-	)
-=======
+	}
+
 	if len(args) == 0 && viper.GetString(flag.InputFlag.ConfigName) == "" {
 		if err := cmd.Help(); err != nil {
 			return err
 		}
->>>>>>> 6ae4b360
 
 		if f := cmd.Flags().Lookup(flag.InputFlag.ConfigName); f != nil {
 			return xerrors.New(`Require at least 1 argument or --input option`)
