--- conflicted
+++ resolved
@@ -297,37 +297,6 @@
 		&debugFlag,
 		&cacheDirFlag,
 	}
-<<<<<<< HEAD
-
-	imageFlags = []cli.Flag{
-		&templateFlag,
-		&formatFlag,
-		&inputFlag,
-		&severityFlag,
-		&outputFlag,
-		&exitCodeFlag,
-		&skipDBUpdateFlag,
-		&downloadDBOnlyFlag,
-		&resetFlag,
-		&clearCacheFlag,
-		&noProgressFlag,
-		&ignoreUnfixedFlag,
-		&removedPkgsFlag,
-		&vulnTypeFlag,
-		&securityChecksFlag,
-		&ignoreFileFlag,
-		&timeoutFlag,
-		&lightFlag,
-		&ignorePolicy,
-		&listAllPackages,
-		&cacheBackendFlag,
-		&offlineScan,
-		&insecureFlag,
-		stringSliceFlag(skipFiles),
-		stringSliceFlag(skipDirs),
-	}
-=======
->>>>>>> 0edaaacd
 )
 
 // NewApp is the factory method to return Trivy CLI
@@ -439,6 +408,7 @@
 			&listAllPackages,
 			&cacheBackendFlag,
 			&offlineScan,
+			&insecureFlag,
 			stringSliceFlag(skipFiles),
 			stringSliceFlag(skipDirs),
 		},
