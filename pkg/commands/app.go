--- conflicted
+++ resolved
@@ -273,8 +273,6 @@
 		EnvVars: []string{"TRIVY_INCLUDE_SUCCESSES"},
 	}
 
-<<<<<<< HEAD
-=======
 	traceFlag = cli.BoolFlag{
 		Name:    "trace",
 		Usage:   "enable more verbose trace output for custom queries",
@@ -282,7 +280,6 @@
 		EnvVars: []string{"TRIVY_TRACE"},
 	}
 
->>>>>>> e6f7e556
 	// Global flags
 	globalFlags = []cli.Flag{
 		&quietFlag,
