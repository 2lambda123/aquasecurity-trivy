--- conflicted
+++ resolved
@@ -6,11 +6,6 @@
 	"io/fs"
 	"path/filepath"
 
-<<<<<<< HEAD
-	"github.com/aquasecurity/trivy/pkg/iac/detection"
-=======
-	"github.com/aquasecurity/trivy/pkg/iac/debug"
->>>>>>> 08cc14bd
 	"github.com/aquasecurity/trivy/pkg/iac/scanners/options"
 	"github.com/aquasecurity/trivy/pkg/log"
 )
@@ -18,20 +13,7 @@
 var _ options.ConfigurableParser = (*Parser)(nil)
 
 type Parser struct {
-<<<<<<< HEAD
-	logger       *log.Logger
-	skipRequired bool
-}
-
-func (p *Parser) SetSkipRequiredCheck(b bool) {
-	p.skipRequired = b
-=======
-	debug debug.Logger
-}
-
-func (p *Parser) SetDebugWriter(writer io.Writer) {
-	p.debug = debug.New(writer, "json", "parser")
->>>>>>> 08cc14bd
+	logger *log.Logger
 }
 
 // New creates a new parser
