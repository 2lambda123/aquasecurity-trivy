--- conflicted
+++ resolved
@@ -19,22 +19,12 @@
 
 type Scanner struct {
 	mu                    sync.Mutex
-<<<<<<< HEAD
 	logger                *log.Logger
 	options               []options.ScannerOption
-=======
-	debug                 debug.Logger
-	options               []options.ScannerOption
-	parserOptions         []options.ParserOption
->>>>>>> 08cc14bd
 	policyDirs            []string
 	policyReaders         []io.Reader
 	parser                *parser.Parser
 	regoScanner           *rego.Scanner
-<<<<<<< HEAD
-	skipRequired          bool
-=======
->>>>>>> 08cc14bd
 	frameworks            []framework.Framework
 	spec                  string
 	loadEmbeddedPolicies  bool
@@ -69,16 +59,6 @@
 	s.policyReaders = readers
 }
 
-<<<<<<< HEAD
-func (s *Scanner) SetSkipRequiredCheck(skip bool) {
-	s.skipRequired = skip
-=======
-func (s *Scanner) SetDebugWriter(writer io.Writer) {
-	s.debug = debug.New(writer, "toml", "scanner")
-	s.parserOptions = append(s.parserOptions, options.ParserWithDebug(writer))
->>>>>>> 08cc14bd
-}
-
 func (s *Scanner) SetTraceWriter(_ io.Writer)        {}
 func (s *Scanner) SetPerResultTracingEnabled(_ bool) {}
 
@@ -106,7 +86,7 @@
 	for _, opt := range opts {
 		opt(s)
 	}
-	s.parser = parser.New(s.parserOptions...)
+	s.parser = parser.New()
 	return s
 }
 
