package parser

import (
	"bytes"
	"context"
	"errors"
	"fmt"
	"io/fs"
	"path/filepath"
	"regexp"
	"sort"
	"strings"

	"github.com/google/uuid"
	"gopkg.in/yaml.v3"
	"helm.sh/helm/v3/pkg/action"
	"helm.sh/helm/v3/pkg/chart"
	"helm.sh/helm/v3/pkg/chart/loader"
	"helm.sh/helm/v3/pkg/chartutil"
	"helm.sh/helm/v3/pkg/release"
	"helm.sh/helm/v3/pkg/releaseutil"

	"github.com/aquasecurity/trivy/pkg/iac/detection"
	"github.com/aquasecurity/trivy/pkg/iac/scanners/options"
	"github.com/aquasecurity/trivy/pkg/log"
)

var manifestNameRegex = regexp.MustCompile("# Source: [^/]+/(.+)")

type Parser struct {
	logger       *log.Logger
	helmClient   *action.Install
	rootPath     string
	ChartSource  string
	filepaths    []string
<<<<<<< HEAD
	skipRequired bool
=======
	debug        debug.Logger
>>>>>>> 08cc14bd
	workingFS    fs.FS
	valuesFiles  []string
	values       []string
	fileValues   []string
	stringValues []string
	apiVersions  []string
	kubeVersion  string
}

type ChartFile struct {
	TemplateFilePath string
	ManifestContent  string
}

<<<<<<< HEAD
func (p *Parser) SetSkipRequiredCheck(b bool) {
	p.skipRequired = b
=======
func (p *Parser) SetDebugWriter(writer io.Writer) {
	p.debug = debug.New(writer, "helm", "parser")
>>>>>>> 08cc14bd
}

func (p *Parser) SetValuesFile(s ...string) {
	p.valuesFiles = s
}

func (p *Parser) SetValues(values ...string) {
	p.values = values
}

func (p *Parser) SetFileValues(values ...string) {
	p.fileValues = values
}

func (p *Parser) SetStringValues(values ...string) {
	p.stringValues = values
}

func (p *Parser) SetAPIVersions(values ...string) {
	p.apiVersions = values
}

func (p *Parser) SetKubeVersion(value string) {
	p.kubeVersion = value
}

func New(path string, opts ...options.ParserOption) (*Parser, error) {

	client := action.NewInstall(&action.Configuration{})
	client.DryRun = true     // don't do anything
	client.Replace = true    // skip name check
	client.ClientOnly = true // don't try to talk to a cluster

	p := &Parser{
		helmClient:  client,
		ChartSource: path,
		logger:      log.WithPrefix("helm parser"),
	}

	for _, option := range opts {
		option(p)
	}

	if p.apiVersions != nil {
		p.helmClient.APIVersions = p.apiVersions
	}

	if p.kubeVersion != "" {
		kubeVersion, err := chartutil.ParseKubeVersion(p.kubeVersion)
		if err != nil {
			return nil, err
		}

		p.helmClient.KubeVersion = kubeVersion
	}

	return p, nil
}

func (p *Parser) ParseFS(ctx context.Context, target fs.FS, path string) error {
	p.workingFS = target

	if err := fs.WalkDir(p.workingFS, filepath.ToSlash(path), func(path string, entry fs.DirEntry, err error) error {
		select {
		case <-ctx.Done():
			return ctx.Err()
		default:
		}
		if err != nil {
			return err
		}
		if entry.IsDir() {
			return nil
		}

		if detection.IsArchive(path) {
			tarFS, err := p.addTarToFS(path)
			if errors.Is(err, errSkipFS) {
				// an unpacked Chart already exists
				return nil
			} else if err != nil {
				return fmt.Errorf("failed to add tar %q to FS: %w", path, err)
			}

			targetPath := filepath.Dir(path)
			if targetPath == "" {
				targetPath = "."
			}

			if err := p.ParseFS(ctx, tarFS, targetPath); err != nil {
				return fmt.Errorf("parse tar FS error: %w", err)
			}
			return nil
		} else {
			return p.addPaths(path)
		}
	}); err != nil {
		return fmt.Errorf("walk dir error: %w", err)
	}

	return nil
}

func (p *Parser) addPaths(paths ...string) error {
	for _, path := range paths {
		if _, err := fs.Stat(p.workingFS, path); err != nil {
			return err
		}

		if strings.HasSuffix(path, "Chart.yaml") && p.rootPath == "" {
			if err := p.extractChartName(path); err != nil {
				return err
			}
			p.rootPath = filepath.Dir(path)
		}
		p.filepaths = append(p.filepaths, path)
	}
	return nil
}

func (p *Parser) extractChartName(chartPath string) error {

	chrt, err := p.workingFS.Open(chartPath)
	if err != nil {
		return err
	}
	defer func() { _ = chrt.Close() }()

	var chartContent map[string]any
	if err := yaml.NewDecoder(chrt).Decode(&chartContent); err != nil {
		// the chart likely has the name templated and so cannot be parsed as yaml - use a temporary name
		if dir := filepath.Dir(chartPath); dir != "" && dir != "." {
			p.helmClient.ReleaseName = dir
		} else {
			p.helmClient.ReleaseName = uuid.NewString()
		}
		return nil
	}

	if name, ok := chartContent["name"]; !ok {
		return fmt.Errorf("could not extract the chart name from %s", chartPath)
	} else {
		p.helmClient.ReleaseName = fmt.Sprintf("%v", name)
	}
	return nil
}

func (p *Parser) RenderedChartFiles() ([]ChartFile, error) {
	workingChart, err := p.loadChart()
	if err != nil {
		return nil, err
	}

	workingRelease, err := p.getRelease(workingChart)
	if err != nil {
		return nil, err
	}

	var manifests bytes.Buffer
	_, _ = fmt.Fprintln(&manifests, strings.TrimSpace(workingRelease.Manifest))

	splitManifests := releaseutil.SplitManifests(manifests.String())
	manifestsKeys := make([]string, 0, len(splitManifests))
	for k := range splitManifests {
		manifestsKeys = append(manifestsKeys, k)
	}
	return p.getRenderedManifests(manifestsKeys, splitManifests), nil
}

func (p *Parser) getRelease(chrt *chart.Chart) (*release.Release, error) {
	opts := &ValueOptions{
		ValueFiles:   p.valuesFiles,
		Values:       p.values,
		FileValues:   p.fileValues,
		StringValues: p.stringValues,
	}

	vals, err := opts.MergeValues()
	if err != nil {
		return nil, err
	}
	r, err := p.helmClient.RunWithContext(context.Background(), chrt, vals)
	if err != nil {
		return nil, err
	}

	if r == nil {
		return nil, fmt.Errorf("there is nothing in the release")
	}
	return r, nil
}

func (p *Parser) loadChart() (*chart.Chart, error) {

	var files []*loader.BufferedFile

	for _, filePath := range p.filepaths {
		b, err := fs.ReadFile(p.workingFS, filePath)
		if err != nil {
			return nil, err
		}

		filePath = strings.TrimPrefix(filePath, p.rootPath+"/")
		filePath = filepath.ToSlash(filePath)
		files = append(files, &loader.BufferedFile{
			Name: filePath,
			Data: b,
		})
	}

	c, err := loader.LoadFiles(files)
	if err != nil {
		return nil, err
	}

	if req := c.Metadata.Dependencies; req != nil {
		if err := action.CheckDependencies(c, req); err != nil {
			return nil, err
		}
	}

	return c, nil
}

func (*Parser) getRenderedManifests(manifestsKeys []string, splitManifests map[string]string) []ChartFile {
	sort.Sort(releaseutil.BySplitManifestsOrder(manifestsKeys))
	var manifestsToRender []ChartFile
	for _, manifestKey := range manifestsKeys {
		manifest := splitManifests[manifestKey]
		submatch := manifestNameRegex.FindStringSubmatch(manifest)
		if len(submatch) == 0 {
			continue
		}
		manifestsToRender = append(manifestsToRender, ChartFile{
			TemplateFilePath: getManifestPath(manifest),
			ManifestContent:  manifest,
		})
	}
	return manifestsToRender
}

func getManifestPath(manifest string) string {
	lines := strings.Split(manifest, "\n")
	if len(lines) == 0 {
		return "unknown.yaml"
	}
	manifestFilePathParts := strings.SplitN(strings.TrimPrefix(lines[0], "# Source: "), "/", 2)
	if len(manifestFilePathParts) > 1 {
		return manifestFilePathParts[1]
	}
	return manifestFilePathParts[0]
}<|MERGE_RESOLUTION|>--- conflicted
+++ resolved
@@ -33,11 +33,6 @@
 	rootPath     string
 	ChartSource  string
 	filepaths    []string
-<<<<<<< HEAD
-	skipRequired bool
-=======
-	debug        debug.Logger
->>>>>>> 08cc14bd
 	workingFS    fs.FS
 	valuesFiles  []string
 	values       []string
@@ -50,15 +45,6 @@
 type ChartFile struct {
 	TemplateFilePath string
 	ManifestContent  string
-}
-
-<<<<<<< HEAD
-func (p *Parser) SetSkipRequiredCheck(b bool) {
-	p.skipRequired = b
-=======
-func (p *Parser) SetDebugWriter(writer io.Writer) {
-	p.debug = debug.New(writer, "helm", "parser")
->>>>>>> 08cc14bd
 }
 
 func (p *Parser) SetValuesFile(s ...string) {
