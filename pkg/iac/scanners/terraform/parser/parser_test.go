package parser

import (
	"context"
	"os"
	"path/filepath"
	"sort"
	"testing"
	"testing/fstest"

	"github.com/stretchr/testify/assert"
	"github.com/stretchr/testify/require"
	"github.com/zclconf/go-cty/cty"

	"github.com/aquasecurity/trivy/internal/testutil"
	"github.com/aquasecurity/trivy/pkg/iac/scanners/options"
	"github.com/aquasecurity/trivy/pkg/iac/terraform"
)

func Test_BasicParsing(t *testing.T) {

	fs := testutil.CreateFS(t, map[string]string{
		"test.tf": `

locals {
	proxy = var.cats_mother
}

variable "cats_mother" {
	default = "boots"
}

provider "cats" {

}

moved {

}

import {
  to = cats_cat.mittens
  id = "mittens"
}

resource "cats_cat" "mittens" {
	name = "mittens"
	special = true
}

resource "cats_kitten" "the-great-destroyer" {
	name = "the great destroyer"
	parent = cats_cat.mittens.name
}

data "cats_cat" "the-cats-mother" {
	name = local.proxy
}

check "cats_mittens_is_special" {
  data "cats_cat" "mittens" {
    name = "mittens"
  }

  assert {
    condition = data.cats_cat.mittens.special == true
    error_message = "${data.cats_cat.mittens.name} must be special"
  }
}

`,
	})

	parser := New(fs, "", OptionStopOnHCLError(true))
	require.NoError(t, parser.ParseFS(context.TODO(), "."))
	modules, _, err := parser.EvaluateAll(context.TODO())
	require.NoError(t, err)

	blocks := modules[0].GetBlocks()

	// variable
	variables := blocks.OfType("variable")
	require.Len(t, variables, 1)
	assert.Equal(t, "variable", variables[0].Type())
	require.Len(t, variables[0].Labels(), 1)
	assert.Equal(t, "cats_mother", variables[0].TypeLabel())
	defaultVal := variables[0].GetAttribute("default")
	require.NotNil(t, defaultVal)
	assert.Equal(t, cty.String, defaultVal.Value().Type())
	assert.Equal(t, "boots", defaultVal.Value().AsString())

	// provider
	providerBlocks := blocks.OfType("provider")
	require.Len(t, providerBlocks, 1)
	assert.Equal(t, "provider", providerBlocks[0].Type())
	require.Len(t, providerBlocks[0].Labels(), 1)
	assert.Equal(t, "cats", providerBlocks[0].TypeLabel())

	// resources
	resourceBlocks := blocks.OfType("resource")

	sort.Slice(resourceBlocks, func(i, j int) bool {
		return resourceBlocks[i].TypeLabel() < resourceBlocks[j].TypeLabel()
	})

	require.Len(t, resourceBlocks, 2)
	require.Len(t, resourceBlocks[0].Labels(), 2)

	assert.Equal(t, "resource", resourceBlocks[0].Type())
	assert.Equal(t, "cats_cat", resourceBlocks[0].TypeLabel())
	assert.Equal(t, "mittens", resourceBlocks[0].NameLabel())

	assert.Equal(t, "mittens", resourceBlocks[0].GetAttribute("name").Value().AsString())
	assert.True(t, resourceBlocks[0].GetAttribute("special").Value().True())

	assert.Equal(t, "resource", resourceBlocks[1].Type())
	assert.Equal(t, "cats_kitten", resourceBlocks[1].TypeLabel())
	assert.Equal(t, "the great destroyer", resourceBlocks[1].GetAttribute("name").Value().AsString())
	assert.Equal(t, "mittens", resourceBlocks[1].GetAttribute("parent").Value().AsString())

	// import
	importBlocks := blocks.OfType("import")

	assert.Equal(t, "import", importBlocks[0].Type())
	require.NotNil(t, importBlocks[0].GetAttribute("to"))
	assert.Equal(t, "mittens", importBlocks[0].GetAttribute("id").Value().AsString())

	// data
	dataBlocks := blocks.OfType("data")
	require.Len(t, dataBlocks, 1)
	require.Len(t, dataBlocks[0].Labels(), 2)

	assert.Equal(t, "data", dataBlocks[0].Type())
	assert.Equal(t, "cats_cat", dataBlocks[0].TypeLabel())
	assert.Equal(t, "the-cats-mother", dataBlocks[0].NameLabel())

	assert.Equal(t, "boots", dataBlocks[0].GetAttribute("name").Value().AsString())

	// check
	checkBlocks := blocks.OfType("check")
	require.Len(t, checkBlocks, 1)
	require.Len(t, checkBlocks[0].Labels(), 1)

	assert.Equal(t, "check", checkBlocks[0].Type())
	assert.Equal(t, "cats_mittens_is_special", checkBlocks[0].TypeLabel())

	require.NotNil(t, checkBlocks[0].GetBlock("data"))
	require.NotNil(t, checkBlocks[0].GetBlock("assert"))
}

func Test_Modules(t *testing.T) {

	fs := testutil.CreateFS(t, map[string]string{
		"code/test.tf": `
module "my-mod" {
	source = "../module"
	input = "ok"
}

output "result" {
	value = module.my-mod.mod_result
}
`,
		"module/module.tf": `
variable "input" {
	default = "?"
}

output "mod_result" {
	value = var.input
}
`,
	})

	parser := New(fs, "", OptionStopOnHCLError(true), options.ParserWithDebug(os.Stderr))
	require.NoError(t, parser.ParseFS(context.TODO(), "code"))

	modules, _, err := parser.EvaluateAll(context.TODO())
	require.NoError(t, err)

	require.Len(t, modules, 2)
	rootModule := modules[0]
	childModule := modules[1]

	moduleBlocks := rootModule.GetBlocks().OfType("module")
	require.Len(t, moduleBlocks, 1)

	assert.Equal(t, "module", moduleBlocks[0].Type())
	assert.Equal(t, "module.my-mod", moduleBlocks[0].FullName())
	inputAttr := moduleBlocks[0].GetAttribute("input")
	require.NotNil(t, inputAttr)
	require.Equal(t, cty.String, inputAttr.Value().Type())
	assert.Equal(t, "ok", inputAttr.Value().AsString())

	rootOutputs := rootModule.GetBlocks().OfType("output")
	require.Len(t, rootOutputs, 1)
	assert.Equal(t, "output.result", rootOutputs[0].FullName())
	valAttr := rootOutputs[0].GetAttribute("value")
	require.NotNil(t, valAttr)
	require.Equal(t, cty.String, valAttr.Type())
	assert.Equal(t, "ok", valAttr.Value().AsString())

	childOutputs := childModule.GetBlocks().OfType("output")
	require.Len(t, childOutputs, 1)
	assert.Equal(t, "module.my-mod.output.mod_result", childOutputs[0].FullName())
	childValAttr := childOutputs[0].GetAttribute("value")
	require.NotNil(t, childValAttr)
	require.Equal(t, cty.String, childValAttr.Type())
	assert.Equal(t, "ok", childValAttr.Value().AsString())

}

func Test_NestedParentModule(t *testing.T) {

	fs := testutil.CreateFS(t, map[string]string{
		"code/test.tf": `
module "my-mod" {
	source = "../."
	input = "ok"
}

output "result" {
	value = module.my-mod.mod_result
}
`,
		"root.tf": `
variable "input" {
	default = "?"
}

output "mod_result" {
	value = var.input
}
`,
	})

	parser := New(fs, "", OptionStopOnHCLError(true))
	require.NoError(t, parser.ParseFS(context.TODO(), "code"))
	modules, _, err := parser.EvaluateAll(context.TODO())
	require.NoError(t, err)
	require.Len(t, modules, 2)
	rootModule := modules[0]
	childModule := modules[1]

	moduleBlocks := rootModule.GetBlocks().OfType("module")
	require.Len(t, moduleBlocks, 1)

	assert.Equal(t, "module", moduleBlocks[0].Type())
	assert.Equal(t, "module.my-mod", moduleBlocks[0].FullName())
	inputAttr := moduleBlocks[0].GetAttribute("input")
	require.NotNil(t, inputAttr)
	require.Equal(t, cty.String, inputAttr.Value().Type())
	assert.Equal(t, "ok", inputAttr.Value().AsString())

	rootOutputs := rootModule.GetBlocks().OfType("output")
	require.Len(t, rootOutputs, 1)
	assert.Equal(t, "output.result", rootOutputs[0].FullName())
	valAttr := rootOutputs[0].GetAttribute("value")
	require.NotNil(t, valAttr)
	require.Equal(t, cty.String, valAttr.Type())
	assert.Equal(t, "ok", valAttr.Value().AsString())

	childOutputs := childModule.GetBlocks().OfType("output")
	require.Len(t, childOutputs, 1)
	assert.Equal(t, "module.my-mod.output.mod_result", childOutputs[0].FullName())
	childValAttr := childOutputs[0].GetAttribute("value")
	require.NotNil(t, childValAttr)
	require.Equal(t, cty.String, childValAttr.Type())
	assert.Equal(t, "ok", childValAttr.Value().AsString())
}

func Test_UndefinedModuleOutputReference(t *testing.T) {

	fs := testutil.CreateFS(t, map[string]string{
		"code/test.tf": `
resource "something" "blah" {
	value = module.x.y
}
`,
	})

	parser := New(fs, "", OptionStopOnHCLError(true))
	require.NoError(t, parser.ParseFS(context.TODO(), "code"))
	modules, _, err := parser.EvaluateAll(context.TODO())
	require.NoError(t, err)
	require.Len(t, modules, 1)
	rootModule := modules[0]

	blocks := rootModule.GetResourcesByType("something")
	require.Len(t, blocks, 1)
	block := blocks[0]

	attr := block.GetAttribute("value")
	require.NotNil(t, attr)

	assert.False(t, attr.IsResolvable())
}

func Test_UndefinedModuleOutputReferenceInSlice(t *testing.T) {

	fs := testutil.CreateFS(t, map[string]string{
		"code/test.tf": `
resource "something" "blah" {
	value = ["first", module.x.y, "last"]
}
`,
	})

	parser := New(fs, "", OptionStopOnHCLError(true))
	require.NoError(t, parser.ParseFS(context.TODO(), "code"))
	modules, _, err := parser.EvaluateAll(context.TODO())
	require.NoError(t, err)
	require.Len(t, modules, 1)
	rootModule := modules[0]

	blocks := rootModule.GetResourcesByType("something")
	require.Len(t, blocks, 1)
	block := blocks[0]

	attr := block.GetAttribute("value")
	require.NotNil(t, attr)

	assert.True(t, attr.IsResolvable())

	values := attr.AsStringValueSliceOrEmpty()
	require.Len(t, values, 3)

	assert.Equal(t, "first", values[0].Value())
	assert.True(t, values[0].GetMetadata().IsResolvable())

	assert.False(t, values[1].GetMetadata().IsResolvable())

	assert.Equal(t, "last", values[2].Value())
	assert.True(t, values[2].GetMetadata().IsResolvable())
}

func Test_TemplatedSliceValue(t *testing.T) {

	fs := testutil.CreateFS(t, map[string]string{
		"code/test.tf": `

variable "x" {
	default = "hello"
}

resource "something" "blah" {
	value = ["first", "${var.x}-${var.x}", "last"]
}
`,
	})

	parser := New(fs, "", OptionStopOnHCLError(true))
	require.NoError(t, parser.ParseFS(context.TODO(), "code"))
	modules, _, err := parser.EvaluateAll(context.TODO())
	require.NoError(t, err)
	require.Len(t, modules, 1)
	rootModule := modules[0]

	blocks := rootModule.GetResourcesByType("something")
	require.Len(t, blocks, 1)
	block := blocks[0]

	attr := block.GetAttribute("value")
	require.NotNil(t, attr)

	assert.True(t, attr.IsResolvable())

	values := attr.AsStringValueSliceOrEmpty()
	require.Len(t, values, 3)

	assert.Equal(t, "first", values[0].Value())
	assert.True(t, values[0].GetMetadata().IsResolvable())

	assert.Equal(t, "hello-hello", values[1].Value())
	assert.True(t, values[1].GetMetadata().IsResolvable())

	assert.Equal(t, "last", values[2].Value())
	assert.True(t, values[2].GetMetadata().IsResolvable())
}

func Test_SliceOfVars(t *testing.T) {

	fs := testutil.CreateFS(t, map[string]string{
		"code/test.tf": `

variable "x" {
	default = "1"
}

variable "y" {
	default = "2"
}

resource "something" "blah" {
	value = [var.x, var.y]
}
`,
	})

	parser := New(fs, "", OptionStopOnHCLError(true))
	require.NoError(t, parser.ParseFS(context.TODO(), "code"))
	modules, _, err := parser.EvaluateAll(context.TODO())
	require.NoError(t, err)
	require.Len(t, modules, 1)
	rootModule := modules[0]

	blocks := rootModule.GetResourcesByType("something")
	require.Len(t, blocks, 1)
	block := blocks[0]

	attr := block.GetAttribute("value")
	require.NotNil(t, attr)

	assert.True(t, attr.IsResolvable())

	values := attr.AsStringValueSliceOrEmpty()
	require.Len(t, values, 2)

	assert.Equal(t, "1", values[0].Value())
	assert.True(t, values[0].GetMetadata().IsResolvable())

	assert.Equal(t, "2", values[1].Value())
	assert.True(t, values[1].GetMetadata().IsResolvable())
}

func Test_VarSlice(t *testing.T) {

	fs := testutil.CreateFS(t, map[string]string{
		"code/test.tf": `

variable "x" {
	default = ["a", "b", "c"]
}

resource "something" "blah" {
	value = var.x
}
`,
	})

	parser := New(fs, "", OptionStopOnHCLError(true))
	require.NoError(t, parser.ParseFS(context.TODO(), "code"))
	modules, _, err := parser.EvaluateAll(context.TODO())
	require.NoError(t, err)
	require.Len(t, modules, 1)
	rootModule := modules[0]

	blocks := rootModule.GetResourcesByType("something")
	require.Len(t, blocks, 1)
	block := blocks[0]

	attr := block.GetAttribute("value")
	require.NotNil(t, attr)

	assert.True(t, attr.IsResolvable())

	values := attr.AsStringValueSliceOrEmpty()
	require.Len(t, values, 3)

	assert.Equal(t, "a", values[0].Value())
	assert.True(t, values[0].GetMetadata().IsResolvable())

	assert.Equal(t, "b", values[1].Value())
	assert.True(t, values[1].GetMetadata().IsResolvable())

	assert.Equal(t, "c", values[2].Value())
	assert.True(t, values[2].GetMetadata().IsResolvable())
}

func Test_LocalSliceNested(t *testing.T) {

	fs := testutil.CreateFS(t, map[string]string{
		"code/test.tf": `

variable "x" {
	default = "a"
}

locals {
	y = [var.x, "b", "c"]
}

resource "something" "blah" {
	value = local.y
}
`,
	})

	parser := New(fs, "", OptionStopOnHCLError(true))
	require.NoError(t, parser.ParseFS(context.TODO(), "code"))
	modules, _, err := parser.EvaluateAll(context.TODO())
	require.NoError(t, err)
	require.Len(t, modules, 1)
	rootModule := modules[0]

	blocks := rootModule.GetResourcesByType("something")
	require.Len(t, blocks, 1)
	block := blocks[0]

	attr := block.GetAttribute("value")
	require.NotNil(t, attr)

	assert.True(t, attr.IsResolvable())

	values := attr.AsStringValueSliceOrEmpty()
	require.Len(t, values, 3)

	assert.Equal(t, "a", values[0].Value())
	assert.True(t, values[0].GetMetadata().IsResolvable())

	assert.Equal(t, "b", values[1].Value())
	assert.True(t, values[1].GetMetadata().IsResolvable())

	assert.Equal(t, "c", values[2].Value())
	assert.True(t, values[2].GetMetadata().IsResolvable())
}

func Test_FunctionCall(t *testing.T) {

	fs := testutil.CreateFS(t, map[string]string{
		"code/test.tf": `

variable "x" {
	default = ["a", "b"]
}

resource "something" "blah" {
	value = concat(var.x, ["c"])
}
`,
	})

	parser := New(fs, "", OptionStopOnHCLError(true))
	require.NoError(t, parser.ParseFS(context.TODO(), "code"))
	modules, _, err := parser.EvaluateAll(context.TODO())
	require.NoError(t, err)

	require.Len(t, modules, 1)
	rootModule := modules[0]

	blocks := rootModule.GetResourcesByType("something")
	require.Len(t, blocks, 1)
	block := blocks[0]

	attr := block.GetAttribute("value")
	require.NotNil(t, attr)

	assert.True(t, attr.IsResolvable())

	values := attr.AsStringValueSliceOrEmpty()
	require.Len(t, values, 3)

	assert.Equal(t, "a", values[0].Value())
	assert.True(t, values[0].GetMetadata().IsResolvable())

	assert.Equal(t, "b", values[1].Value())
	assert.True(t, values[1].GetMetadata().IsResolvable())

	assert.Equal(t, "c", values[2].Value())
	assert.True(t, values[2].GetMetadata().IsResolvable())
}

func Test_NullDefaultValueForVar(t *testing.T) {
	fs := testutil.CreateFS(t, map[string]string{
		"test.tf": `
variable "bucket_name" {
  type    = string
  default = null
}

resource "aws_s3_bucket" "default" {
  bucket = var.bucket_name != null ? var.bucket_name : "default"
}
`,
	})

	parser := New(fs, "", OptionStopOnHCLError(true))
	require.NoError(t, parser.ParseFS(context.TODO(), "."))
	modules, _, err := parser.EvaluateAll(context.TODO())
	require.NoError(t, err)
	require.Len(t, modules, 1)

	rootModule := modules[0]

	blocks := rootModule.GetResourcesByType("aws_s3_bucket")
	require.Len(t, blocks, 1)
	block := blocks[0]

	attr := block.GetAttribute("bucket")
	require.NotNil(t, attr)
	assert.Equal(t, "default", attr.Value().AsString())
}

func Test_MultipleInstancesOfSameResource(t *testing.T) {
	fs := testutil.CreateFS(t, map[string]string{
		"test.tf": `

resource "aws_kms_key" "key1" {
	description         = "Key #1"
	enable_key_rotation = true
}

resource "aws_kms_key" "key2" {
	description         = "Key #2"
	enable_key_rotation = true
}

resource "aws_s3_bucket" "this" {
	bucket        = "test"
  }


resource "aws_s3_bucket_server_side_encryption_configuration" "this1" {
	bucket = aws_s3_bucket.this.id
  
	rule {
	  apply_server_side_encryption_by_default {
		kms_master_key_id = aws_kms_key.key1.arn
		sse_algorithm     = "aws:kms"
	  }
	}
}

resource "aws_s3_bucket_server_side_encryption_configuration" "this2" {
	bucket = aws_s3_bucket.this.id
  
	rule {
	  apply_server_side_encryption_by_default {
		kms_master_key_id = aws_kms_key.key2.arn
		sse_algorithm     = "aws:kms"
	  }
	}
}
`,
	})

	parser := New(fs, "", OptionStopOnHCLError(true))
	require.NoError(t, parser.ParseFS(context.TODO(), "."))
	modules, _, err := parser.EvaluateAll(context.TODO())
	require.NoError(t, err)
	assert.Len(t, modules, 1)

	rootModule := modules[0]

	blocks := rootModule.GetResourcesByType("aws_s3_bucket_server_side_encryption_configuration")
	assert.Len(t, blocks, 2)

	for _, block := range blocks {
		attr, parent := block.GetNestedAttribute("rule.apply_server_side_encryption_by_default.kms_master_key_id")
		assert.Equal(t, "apply_server_side_encryption_by_default", parent.Type())
		assert.NotNil(t, attr)
		assert.NotEmpty(t, attr.Value().AsString())
	}
}

func Test_IfConfigFsIsNotSet_ThenUseModuleFsForVars(t *testing.T) {
	fs := testutil.CreateFS(t, map[string]string{
		"main.tf": `
variable "bucket_name" {
	type = string
}
resource "aws_s3_bucket" "main" {
	bucket = var.bucket_name
}
`,
		"main.tfvars": `bucket_name = "test_bucket"`,
	})
	parser := New(fs, "",
		OptionStopOnHCLError(true),
		OptionWithTFVarsPaths("main.tfvars"),
	)

	require.NoError(t, parser.ParseFS(context.TODO(), "."))
	modules, _, err := parser.EvaluateAll(context.TODO())
	require.NoError(t, err)
	assert.Len(t, modules, 1)

	rootModule := modules[0]
	blocks := rootModule.GetResourcesByType("aws_s3_bucket")
	require.Len(t, blocks, 1)

	block := blocks[0]

	assert.Equal(t, "test_bucket", block.GetAttribute("bucket").AsStringValueOrDefault("", block).Value())
}

func Test_ForEachRefToLocals(t *testing.T) {
	fs := testutil.CreateFS(t, map[string]string{
		"main.tf": `
locals {
  buckets = toset([
    "foo",
    "bar",
  ])
}

resource "aws_s3_bucket" "this" {
	for_each = local.buckets
	bucket   = each.key
}
`,
	})

	parser := New(fs, "", OptionStopOnHCLError(true))
	require.NoError(t, parser.ParseFS(context.TODO(), "."))

	modules, _, err := parser.EvaluateAll(context.TODO())
	require.NoError(t, err)
	assert.Len(t, modules, 1)

	rootModule := modules[0]

	blocks := rootModule.GetResourcesByType("aws_s3_bucket")
	assert.Len(t, blocks, 2)

	for _, block := range blocks {
		attr := block.GetAttribute("bucket")
		require.NotNil(t, attr)
		assert.Contains(t, []string{"foo", "bar"}, attr.AsStringValueOrDefault("", block).Value())
	}
}

func Test_ForEachRefToVariableWithDefault(t *testing.T) {
	fs := testutil.CreateFS(t, map[string]string{
		"main.tf": `
variable "buckets" {
	type    = set(string)
	default = ["foo", "bar"]
}

resource "aws_s3_bucket" "this" {
	for_each = var.buckets
	bucket   = each.key
}
`,
	})

	parser := New(fs, "", OptionStopOnHCLError(true))
	require.NoError(t, parser.ParseFS(context.TODO(), "."))

	modules, _, err := parser.EvaluateAll(context.TODO())
	require.NoError(t, err)
	assert.Len(t, modules, 1)

	rootModule := modules[0]

	blocks := rootModule.GetResourcesByType("aws_s3_bucket")
	assert.Len(t, blocks, 2)

	for _, block := range blocks {
		attr := block.GetAttribute("bucket")
		require.NotNil(t, attr)
		assert.Contains(t, []string{"foo", "bar"}, attr.AsStringValueOrDefault("", block).Value())
	}
}

func Test_ForEachRefToVariableFromFile(t *testing.T) {
	fs := testutil.CreateFS(t, map[string]string{
		"main.tf": `
variable "policy_rules" {
  type = object({
    secure_tags = optional(map(object({
      session_matcher        = optional(string)
      priority               = number
      enabled                = optional(bool, true)
    })), {})
  })
}

resource "google_network_security_gateway_security_policy_rule" "secure_tag_rules" {
  for_each               = var.policy_rules.secure_tags
  provider               = google-beta
  project                = "test"
  name                   = each.key
  enabled                = each.value.enabled
  priority               = each.value.priority
  session_matcher        = each.value.session_matcher
}
`,
		"main.tfvars": `
policy_rules = {
  secure_tags = {
    secure-tag-1 = {
      session_matcher = "host() != 'google.com'"
      priority        = 1001
    }
  }
}
`,
	})

	parser := New(fs, "", OptionStopOnHCLError(true), OptionWithTFVarsPaths("main.tfvars"))
	require.NoError(t, parser.ParseFS(context.TODO(), "."))

	modules, _, err := parser.EvaluateAll(context.TODO())
	require.NoError(t, err)
	assert.Len(t, modules, 1)

	rootModule := modules[0]

	blocks := rootModule.GetResourcesByType("google_network_security_gateway_security_policy_rule")
	assert.Len(t, blocks, 1)

	block := blocks[0]

	assert.Equal(t, "secure-tag-1", block.GetAttribute("name").AsStringValueOrDefault("", block).Value())
	assert.True(t, block.GetAttribute("enabled").AsBoolValueOrDefault(false, block).Value())
	assert.Equal(t, "host() != 'google.com'", block.GetAttribute("session_matcher").AsStringValueOrDefault("", block).Value())
	assert.Equal(t, 1001, block.GetAttribute("priority").AsIntValueOrDefault(0, block).Value())
}

func Test_ForEachRefersToMapThatContainsSameStringValues(t *testing.T) {
	fs := testutil.CreateFS(t, map[string]string{
		"main.tf": `locals {
  buckets = {
    bucket1 = "test1"
    bucket2 = "test1"
  }
}

resource "aws_s3_bucket" "this" {
  for_each = local.buckets
  bucket = each.key
}
`,
	})

	parser := New(fs, "", OptionStopOnHCLError(true))
	require.NoError(t, parser.ParseFS(context.TODO(), "."))

	modules, _, err := parser.EvaluateAll(context.TODO())
	require.NoError(t, err)
	assert.Len(t, modules, 1)

	bucketBlocks := modules.GetResourcesByType("aws_s3_bucket")
	assert.Len(t, bucketBlocks, 2)

	var labels []string

	for _, b := range bucketBlocks {
		labels = append(labels, b.Label())
	}

	expectedLabels := []string{
		`aws_s3_bucket.this["bucket1"]`,
		`aws_s3_bucket.this["bucket2"]`,
	}
	assert.Equal(t, expectedLabels, labels)
}

func TestDataSourceWithCountMetaArgument(t *testing.T) {
	fs := testutil.CreateFS(t, map[string]string{
		"main.tf": `
data "http" "example" {
  count = 2
}
`,
	})

	parser := New(fs, "", OptionStopOnHCLError(true))
	require.NoError(t, parser.ParseFS(context.TODO(), "."))

	modules, _, err := parser.EvaluateAll(context.TODO())
	require.NoError(t, err)
	assert.Len(t, modules, 1)

	rootModule := modules[0]

	httpDataSources := rootModule.GetDatasByType("http")
	assert.Len(t, httpDataSources, 2)

	var labels []string
	for _, b := range httpDataSources {
		labels = append(labels, b.Label())
	}

	expectedLabels := []string{
		`http.example[0]`,
		`http.example[1]`,
	}
	assert.Equal(t, expectedLabels, labels)
}

func TestDataSourceWithForEachMetaArgument(t *testing.T) {
	fs := testutil.CreateFS(t, map[string]string{
		"main.tf": `
locals {
	ports = ["80", "8080"]
}
data "http" "example" {
  for_each = toset(local.ports)
  url = "localhost:${each.key}"
}
`,
	})

	parser := New(fs, "", OptionStopOnHCLError(true))
	require.NoError(t, parser.ParseFS(context.TODO(), "."))

	modules, _, err := parser.EvaluateAll(context.TODO())
	require.NoError(t, err)
	assert.Len(t, modules, 1)

	rootModule := modules[0]

	httpDataSources := rootModule.GetDatasByType("http")
	assert.Len(t, httpDataSources, 2)
}

func TestForEach(t *testing.T) {
	tests := []struct {
		name               string
		src                string
		expectedBucketName string
		expectedNameLabel  string
	}{
		{
			name: "arg is set and ref to each.key",
			src: `locals {
	buckets = ["bucket1"]
}

resource "aws_s3_bucket" "this" {
	for_each = toset(local.buckets)
	bucket = each.key
}`,
			expectedBucketName: "bucket1",
			expectedNameLabel:  `this["bucket1"]`,
		},
		{
			name: "arg is set and ref to each.value",
			src: `locals {
	buckets = ["bucket1"]
}

resource "aws_s3_bucket" "this" {
	for_each = toset(local.buckets)
	bucket = each.value
}`,
			expectedBucketName: "bucket1",
			expectedNameLabel:  `this["bucket1"]`,
		},
		{
			name: "arg is map and ref to each.key",
			src: `locals {
	buckets = {
		bucket1key = "bucket1value"
	}
}

resource "aws_s3_bucket" "this" {
	for_each = local.buckets
	bucket = each.key
}`,
			expectedBucketName: "bucket1key",
			expectedNameLabel:  `this["bucket1key"]`,
		},
		{
			name: "arg is map and ref to each.value",
			src: `locals {
	buckets = {
		bucket1key = "bucket1value"
	}
}

resource "aws_s3_bucket" "this" {
	for_each = local.buckets
	bucket = each.value
}`,
			expectedBucketName: "bucket1value",
			expectedNameLabel:  `this["bucket1key"]`,
		},
	}

	for _, tt := range tests {
		t.Run(tt.name, func(t *testing.T) {
			modules := parse(t, map[string]string{
				"main.tf": tt.src,
			})
			require.Len(t, modules, 1)

			buckets := modules.GetResourcesByType("aws_s3_bucket")
			assert.Len(t, buckets, 1)

			bucket := buckets[0]
			bucketName := bucket.GetAttribute("bucket").Value().AsString()
			assert.Equal(t, tt.expectedBucketName, bucketName)

			assert.Equal(t, tt.expectedNameLabel, bucket.NameLabel())
		})
	}

}

func TestForEachCountExpanded(t *testing.T) {

	tests := []struct {
		name          string
		source        string
		expectedCount int
	}{
		{
			name: "arg is list of strings",
			source: `locals {
  buckets = ["bucket1", "bucket2"]
}

resource "aws_s3_bucket" "this" {
  for_each = local.buckets
  bucket = each.key
}`,
			expectedCount: 2,
		},
		{
			name: "arg is empty list",
			source: `locals {
  buckets = []
}

resource "aws_s3_bucket" "this" {
  for_each = local.buckets
  bucket   = each.value
}`,
			expectedCount: 0,
		},
		{
			name: "arg is empty set",
			source: `locals {
  buckets = toset([])
}

resource "aws_s3_bucket" "this" {
  for_each = local.buckets
  bucket = each.key
}`,
			expectedCount: 0,
		},
		{
			name: "argument set with the same values",
			source: `locals {
  buckets = ["true", "true"]
}

resource "aws_s3_bucket" "this" {
  for_each = toset(local.buckets)
  bucket = each.key
}`,
			expectedCount: 1,
		},
		{
			name: "arg is non-valid set",
			source: `locals {
  buckets = [{
    bucket1key = "bucket1value"
  }]
}

resource "aws_s3_bucket" "this" {
	for_each = toset(local.buckets)
	bucket = each.value
}`,
			expectedCount: 0,
		},
		{
			name: "arg is set of strings",
			source: `locals {
  buckets = ["bucket1", "bucket2"]
}

resource "aws_s3_bucket" "this" {
  for_each = toset(local.buckets)
  bucket = each.key
}`,
			expectedCount: 2,
		},
		{
			name: "arg is map",
			source: `locals {
  buckets = {
    1 = {}
    2 = {}
  }
}

resource "aws_s3_bucket" "this" {
  for_each = local.buckets
  bucket = each.key
}`,
			expectedCount: 2,
		},
		{
			name: "arg is empty map",
			source: `locals {
	buckets = {}
}
resource "aws_s3_bucket" "this" {
	for_each = local.buckets
	bucket   = each.value
}
		`,
			expectedCount: 0,
		},
	}

	for _, tt := range tests {
		t.Run(tt.name, func(t *testing.T) {
			modules := parse(t, map[string]string{
				"main.tf": tt.source,
			})
			assert.Len(t, modules, 1)

			bucketBlocks := modules.GetResourcesByType("aws_s3_bucket")
			assert.Len(t, bucketBlocks, tt.expectedCount)
		})
	}
}

func TestForEachRefToResource(t *testing.T) {
	fs := testutil.CreateFS(t, map[string]string{
		"main.tf": `
	locals {
  vpcs = {
    "test1" = {
      cidr_block = "192.168.0.0/28"
    }
    "test2" = {
      cidr_block = "192.168.1.0/28"
    }
  }
}

resource "aws_vpc" "example" {
  for_each = local.vpcs
  cidr_block = each.value.cidr_block
}

resource "aws_internet_gateway" "example" {
  for_each = aws_vpc.example
  vpc_id = each.key
}
`,
	})
	parser := New(fs, "", OptionStopOnHCLError(true))
	require.NoError(t, parser.ParseFS(context.TODO(), "."))

	modules, _, err := parser.EvaluateAll(context.TODO())
	require.NoError(t, err)
	require.Len(t, modules, 1)

	blocks := modules.GetResourcesByType("aws_internet_gateway")
	require.Len(t, blocks, 2)

	var vpcIds []string
	for _, b := range blocks {
		vpcIds = append(vpcIds, b.GetAttribute("vpc_id").Value().AsString())
	}

	expectedVpcIds := []string{"test1", "test2"}
	assert.Equal(t, expectedVpcIds, vpcIds)
}

func TestArnAttributeOfBucketIsCorrect(t *testing.T) {

	t.Run("the bucket doesn't have a name", func(t *testing.T) {
		fs := testutil.CreateFS(t, map[string]string{
			"main.tf": `resource "aws_s3_bucket" "this" {}`,
		})
		parser := New(fs, "", OptionStopOnHCLError(true))
		require.NoError(t, parser.ParseFS(context.TODO(), "."))

		modules, _, err := parser.EvaluateAll(context.TODO())
		require.NoError(t, err)
		require.Len(t, modules, 1)

		blocks := modules.GetResourcesByType("aws_s3_bucket")
		assert.Len(t, blocks, 1)

		bucket := blocks[0]

		values := bucket.Values()
		arnVal := values.GetAttr("arn")
		assert.True(t, arnVal.Type().Equals(cty.String))

		id := values.GetAttr("id").AsString()

		arn := arnVal.AsString()
		assert.Equal(t, "arn:aws:s3:::"+id, arn)
	})

	t.Run("the bucket has a name", func(t *testing.T) {
		fs := testutil.CreateFS(t, map[string]string{
			"main.tf": `resource "aws_s3_bucket" "this" {
  bucket = "test"
}

resource "aws_iam_role" "this" {
  name = "test_role"
  assume_role_policy = jsonencode({
    Version = "2012-10-17"
    Statement = [
      {
        Action = "sts:AssumeRole"
        Effect = "Allow"
        Sid    = ""
        Principal = {
          Service = "s3.amazonaws.com"
        }
      },
    ]
  })
}

resource "aws_iam_role_policy" "this" {
  name   = "test_policy"
  role   = aws_iam_role.this.id
  policy = data.aws_iam_policy_document.this.json
}

data "aws_iam_policy_document" "this" {
  statement {
    effect = "Allow"
    actions = [
      "s3:GetObject"
    ]
    resources = ["${aws_s3_bucket.this.arn}/*"]
  }
}`,
		})
		parser := New(fs, "", OptionStopOnHCLError(true))
		require.NoError(t, parser.ParseFS(context.TODO(), "."))

		modules, _, err := parser.EvaluateAll(context.TODO())
		require.NoError(t, err)
		require.Len(t, modules, 1)

		blocks := modules[0].GetDatasByType("aws_iam_policy_document")
		assert.Len(t, blocks, 1)

		policyDoc := blocks[0]

		statement := policyDoc.GetBlock("statement")
		resources := statement.GetAttribute("resources").AsStringValueSliceOrEmpty()

		assert.Len(t, resources, 1)
		assert.True(t, resources[0].EqualTo("arn:aws:s3:::test/*"))
	})
}

func TestForEachWithObjectsOfDifferentTypes(t *testing.T) {
	fs := testutil.CreateFS(t, map[string]string{
		"main.tf": `module "backups" {
  bucket_name  = each.key
  client       = each.value.client
  path_writers = each.value.path_writers

  for_each = {
    "bucket1" = {
      client       = "client1"
      path_writers = ["writer1"] // tuple with string
    },
    "bucket2" = {
      client       = "client2"
      path_writers = [] // empty tuple
    }
  }
}
`,
	})
	parser := New(fs, "", OptionStopOnHCLError(true))
	require.NoError(t, parser.ParseFS(context.TODO(), "."))

	modules, _, err := parser.EvaluateAll(context.TODO())
	require.NoError(t, err)
	assert.Len(t, modules, 1)
}

func TestCountMetaArgument(t *testing.T) {
	tests := []struct {
		name     string
		src      string
		expected int
	}{
		{
			name: "zero resources",
			src: `resource "test" "this" {
  count = 0
}`,
			expected: 0,
		},
		{
			name: "several resources",
			src: `resource "test" "this" {
  count = 2
}`,
			expected: 2,
		},
	}

	for _, tt := range tests {
		t.Run(tt.name, func(t *testing.T) {
			fsys := testutil.CreateFS(t, map[string]string{
				"main.tf": tt.src,
			})
			parser := New(fsys, "", OptionStopOnHCLError(true))
			require.NoError(t, parser.ParseFS(context.TODO(), "."))

			modules, _, err := parser.EvaluateAll(context.TODO())
			require.NoError(t, err)
			assert.Len(t, modules, 1)

			resources := modules.GetResourcesByType("test")
			assert.Len(t, resources, tt.expected)
		})
	}
}

func TestCountMetaArgumentInModule(t *testing.T) {
	tests := []struct {
		name                   string
		files                  map[string]string
		expectedCountModules   int
		expectedCountResources int
	}{
		{
			name: "zero modules",
			files: map[string]string{
				"main.tf": `module "this" {
  count = 0
  source = "./modules/test"
}`,
				"modules/test/main.tf": `resource "test" "this" {}`,
			},
			expectedCountModules:   1,
			expectedCountResources: 0,
		},
		{
			name: "several modules",
			files: map[string]string{
				"main.tf": `module "this" {
  count = 2
  source = "./modules/test"
}`,
				"modules/test/main.tf": `resource "test" "this" {}`,
			},
			expectedCountModules:   3,
			expectedCountResources: 2,
		},
	}

	for _, tt := range tests {
		t.Run(tt.name, func(t *testing.T) {
			fsys := testutil.CreateFS(t, tt.files)
			parser := New(fsys, "", OptionStopOnHCLError(true))
			require.NoError(t, parser.ParseFS(context.TODO(), "."))

			modules, _, err := parser.EvaluateAll(context.TODO())
			require.NoError(t, err)

			assert.Len(t, modules, tt.expectedCountModules)

			resources := modules.GetResourcesByType("test")
			assert.Len(t, resources, tt.expectedCountResources)
		})
	}
}

func TestDynamicBlocks(t *testing.T) {
	t.Run("arg is list of int", func(t *testing.T) {
		modules := parse(t, map[string]string{
			"main.tf": `
resource "aws_security_group" "sg-webserver" {
  vpc_id = "1111"
  dynamic "ingress" {
    for_each = [80, 443]
    content {
      from_port   = ingress.value
      to_port     = ingress.value
      protocol    = "tcp"
      cidr_blocks = ["0.0.0.0/0"]
    }
  }
}
`,
		})
		require.Len(t, modules, 1)

		secGroups := modules.GetResourcesByType("aws_security_group")
		assert.Len(t, secGroups, 1)
		ingressBlocks := secGroups[0].GetBlocks("ingress")
		assert.Len(t, ingressBlocks, 2)

		var inboundPorts []int
		for _, ingress := range ingressBlocks {
			fromPort := ingress.GetAttribute("from_port").AsIntValueOrDefault(-1, ingress).Value()
			inboundPorts = append(inboundPorts, fromPort)
		}

		assert.True(t, compareSets([]int{80, 443}, inboundPorts))
	})

	t.Run("empty for-each", func(t *testing.T) {
		modules := parse(t, map[string]string{
			"main.tf": `
resource "aws_lambda_function" "analyzer" {
  dynamic "vpc_config" {
    for_each = []
    content {}
  }
}
`,
		})
		require.Len(t, modules, 1)

		functions := modules.GetResourcesByType("aws_lambda_function")
		assert.Len(t, functions, 1)
		vpcConfigs := functions[0].GetBlocks("vpc_config")
		assert.Empty(t, vpcConfigs)
	})

	t.Run("arg is list of bool", func(t *testing.T) {
		modules := parse(t, map[string]string{
			"main.tf": `
resource "aws_lambda_function" "analyzer" {
  dynamic "vpc_config" {
    for_each = [true]
    content {}
  }
}
`,
		})
		require.Len(t, modules, 1)

		functions := modules.GetResourcesByType("aws_lambda_function")
		assert.Len(t, functions, 1)
		vpcConfigs := functions[0].GetBlocks("vpc_config")
		assert.Len(t, vpcConfigs, 1)
	})

	t.Run("arg is list of objects", func(t *testing.T) {
		modules := parse(t, map[string]string{
			"main.tf": `locals {
  cluster_network_policy = [{
    enabled = true
  }]
}

resource "google_container_cluster" "primary" {
  name = "test"

  dynamic "network_policy" {
    for_each = local.cluster_network_policy

    content {
      enabled = network_policy.value.enabled
    }
  }
}`,
		})
		require.Len(t, modules, 1)

		clusters := modules.GetResourcesByType("google_container_cluster")
		assert.Len(t, clusters, 1)

		networkPolicies := clusters[0].GetBlocks("network_policy")
		assert.Len(t, networkPolicies, 1)

		enabled := networkPolicies[0].GetAttribute("enabled")
		assert.True(t, enabled.Value().True())
	})

	t.Run("nested dynamic", func(t *testing.T) {
		modules := parse(t, map[string]string{
			"main.tf": `
resource "test_block" "this" {
  name     = "name"
  location = "loc"
  dynamic "env" {
	for_each = ["1", "2"]
	content {
	  dynamic "value_source" {
		for_each = [true, true]
		content {}
	  }
	}
  }
}`,
		})
		require.Len(t, modules, 1)

		testResources := modules.GetResourcesByType("test_block")
		assert.Len(t, testResources, 1)
		envs := testResources[0].GetBlocks("env")
		assert.Len(t, envs, 2)

		var sources []*terraform.Block
		for _, env := range envs {
			sources = append(sources, env.GetBlocks("value_source")...)
		}
		assert.Len(t, sources, 4)
	})
}

func parse(t *testing.T, files map[string]string) terraform.Modules {
	fs := testutil.CreateFS(t, files)
	parser := New(fs, "", OptionStopOnHCLError(true))
	require.NoError(t, parser.ParseFS(context.TODO(), "."))

	modules, _, err := parser.EvaluateAll(context.TODO())
	require.NoError(t, err)

	return modules
}

func compareSets(a, b []int) bool {
	m := make(map[int]bool)
	for _, el := range a {
		m[el] = true
	}

	for _, el := range b {
		if !m[el] {
			return false
		}
	}

	return true
}

func TestModuleRefersToOutputOfAnotherModule(t *testing.T) {
	files := map[string]string{
		"main.tf": `
module "module2" {
	source = "./modules/foo"
}

module "module1" {
	source = "./modules/bar"
	test_var = module.module2.test_out
}
`,
		"modules/foo/main.tf": `
output "test_out" {
	value = "test_value"
}
`,
		"modules/bar/main.tf": `
variable "test_var" {}

resource "test_resource" "this" {
	dynamic "dynamic_block" {
		for_each = [var.test_var]
		content {
			some_attr = dynamic_block.value
		}
	}
}
`,
	}

	modules := parse(t, files)
	require.Len(t, modules, 3)

	resources := modules.GetResourcesByType("test_resource")
	require.Len(t, resources, 1)

	attr, _ := resources[0].GetNestedAttribute("dynamic_block.some_attr")
	require.NotNil(t, attr)

	assert.Equal(t, "test_value", attr.GetRawValue())
}

func TestCyclicModules(t *testing.T) {
	files := map[string]string{
		"main.tf": `
module "module2" {
	source = "./modules/foo"
	test_var = passthru.handover.from_1
}

// Demonstrates need for evaluateSteps between submodule evaluations.
resource "passthru" "handover" {
	from_1 = module.module1.test_out
	from_2 = module.module2.test_out
}

module "module1" {
	source = "./modules/bar"
	test_var = passthru.handover.from_2
}
`,
		"modules/foo/main.tf": `
variable "test_var" {}

resource "test_resource" "this" {
	dynamic "dynamic_block" {
		for_each = [var.test_var]
		content {
			some_attr = dynamic_block.value
		}
	}
}

output "test_out" {
	value = "test_value"
}
`,
		"modules/bar/main.tf": `
variable "test_var" {}

resource "test_resource" "this" {
	dynamic "dynamic_block" {
		for_each = [var.test_var]
		content {
			some_attr = dynamic_block.value
		}
	}
}

output "test_out" {
	value = test_resource.this.dynamic_block.some_attr
}
`,
	}

	modules := parse(t, files)
	require.Len(t, modules, 3)

	resources := modules.GetResourcesByType("test_resource")
	require.Len(t, resources, 2)

	for _, res := range resources {
		attr, _ := res.GetNestedAttribute("dynamic_block.some_attr")
		require.NotNil(t, attr, res.FullName())
		assert.Equal(t, "test_value", attr.GetRawValue())
	}
}

func TestExtractSetValue(t *testing.T) {
	files := map[string]string{
		"main.tf": `
resource "test" "set-value" {
	value = toset(["x", "y", "x"])
}
`,
	}

	resources := parse(t, files).GetResourcesByType("test")
	require.Len(t, resources, 1)
	attr := resources[0].GetAttribute("value")
	require.NotNil(t, attr)
	assert.Equal(t, []string{"x", "y"}, attr.GetRawValue())
}

func TestFunc_fileset(t *testing.T) {
	files := map[string]string{
		"main.tf": `
resource "test" "fileset-func" {
	value = fileset(path.module, "**/*.py")
}
`,
		"a.py":      ``,
		"path/b.py": ``,
	}

	resources := parse(t, files).GetResourcesByType("test")
	require.Len(t, resources, 1)
	attr := resources[0].GetAttribute("value")
	require.NotNil(t, attr)
	assert.Equal(t, []string{"a.py", "path/b.py"}, attr.GetRawValue())
}

func TestVarTypeShortcut(t *testing.T) {
	files := map[string]string{
		"main.tf": `
variable "magic_list" {
	type    = list
	default = ["x", "y"]
}

variable "magic_map" {
	type    = map
	default = {a = 1, b = 2}
}

resource "test" "values" {
	l = var.magic_list
	m = var.magic_map
}
`,
	}

	resources := parse(t, files).GetResourcesByType("test")
	require.Len(t, resources, 1)

	list_attr := resources[0].GetAttribute("l")
	require.NotNil(t, list_attr)
	assert.Equal(t, []string{"x", "y"}, list_attr.GetRawValue())

	map_attr := resources[0].GetAttribute("m")
	require.NotNil(t, map_attr)
	assert.True(t, map_attr.Value().RawEquals(cty.MapVal(map[string]cty.Value{
		"a": cty.NumberIntVal(1), "b": cty.NumberIntVal(2),
	})))
}

func Test_LoadLocalCachedModule(t *testing.T) {
	fsys := os.DirFS(filepath.Join("testdata", "cached-modules"))

	parser := New(
		fsys, "",
		OptionStopOnHCLError(true),
		OptionWithDownloads(false),
	)
	require.NoError(t, parser.ParseFS(context.TODO(), "."))

	modules, _, err := parser.EvaluateAll(context.TODO())
	require.NoError(t, err)

	assert.Len(t, modules, 2)

	buckets := modules.GetResourcesByType("aws_s3_bucket")
	assert.Len(t, buckets, 1)

	assert.Equal(t, "my-private-module/s3-bucket/aws/.terraform/modules/s3-bucket/main.tf", buckets[0].GetMetadata().Range().GetFilename())

	bucketName := buckets[0].GetAttribute("bucket").Value().AsString()
	assert.Equal(t, "my-s3-bucket", bucketName)
}

func TestTFVarsFileDoesNotExist(t *testing.T) {
	fsys := fstest.MapFS{
		"main.tf": &fstest.MapFile{
			Data: []byte(``),
		},
	}

	parser := New(
		fsys, "",
		OptionStopOnHCLError(true),
		OptionWithDownloads(false),
		OptionWithTFVarsPaths("main.tfvars"),
	)
	require.NoError(t, parser.ParseFS(context.TODO(), "."))

	_, _, err := parser.EvaluateAll(context.TODO())
	assert.ErrorContains(t, err, "file does not exist")
}

<<<<<<< HEAD
func TestDynamicWithIterator(t *testing.T) {
	fsys := fstest.MapFS{
		"main.tf": &fstest.MapFile{
			Data: []byte(`resource "aws_s3_bucket" "this" {
  dynamic versioning {
    for_each = [true]
    iterator = ver

    content {
      enabled = ver.value
    }
  }
}`),
		},
	}

	parser := New(
		fsys, "",
		OptionStopOnHCLError(true),
		OptionWithDownloads(false),
	)
	require.NoError(t, parser.ParseFS(context.TODO(), "."))

	modules, _, err := parser.EvaluateAll(context.TODO())
	require.NoError(t, err)

	assert.Len(t, modules, 1)

	buckets := modules.GetResourcesByType("aws_s3_bucket")
	assert.Len(t, buckets, 1)

	attr, _ := buckets[0].GetNestedAttribute("versioning.enabled")

	assert.True(t, attr.Value().True())
=======
func Test_AWSRegionNameDefined(t *testing.T) {

	fs := testutil.CreateFS(t, map[string]string{
		"code/test.tf": `
data "aws_region" "current" {}

data "aws_region" "other" {
  name = "us-east-2"
}

resource "something" "blah" {
  r1 = data.aws_region.current.name
  r2 = data.aws_region.other.name
}
`,
	})

	parser := New(fs, "", OptionStopOnHCLError(true))
	require.NoError(t, parser.ParseFS(context.TODO(), "code"))
	modules, _, err := parser.EvaluateAll(context.TODO())
	require.NoError(t, err)
	require.Len(t, modules, 1)
	rootModule := modules[0]

	blocks := rootModule.GetResourcesByType("something")
	require.Len(t, blocks, 1)
	block := blocks[0]

	r1 := block.GetAttribute("r1")
	require.NotNil(t, r1)
	assert.True(t, r1.IsResolvable())
	assert.Equal(t, "current-region", r1.Value().AsString())

	r2 := block.GetAttribute("r2")
	require.NotNil(t, r2)
	assert.True(t, r2.IsResolvable())
	assert.Equal(t, "us-east-2", r2.Value().AsString())
>>>>>>> a817fae8
}<|MERGE_RESOLUTION|>--- conflicted
+++ resolved
@@ -1746,7 +1746,6 @@
 	assert.ErrorContains(t, err, "file does not exist")
 }
 
-<<<<<<< HEAD
 func TestDynamicWithIterator(t *testing.T) {
 	fsys := fstest.MapFS{
 		"main.tf": &fstest.MapFile{
@@ -1781,7 +1780,8 @@
 	attr, _ := buckets[0].GetNestedAttribute("versioning.enabled")
 
 	assert.True(t, attr.Value().True())
-=======
+}
+
 func Test_AWSRegionNameDefined(t *testing.T) {
 
 	fs := testutil.CreateFS(t, map[string]string{
@@ -1819,5 +1819,4 @@
 	require.NotNil(t, r2)
 	assert.True(t, r2.IsResolvable())
 	assert.Equal(t, "us-east-2", r2.Value().AsString())
->>>>>>> a817fae8
 }