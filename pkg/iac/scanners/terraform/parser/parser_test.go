--- conflicted
+++ resolved
@@ -2010,7 +2010,6 @@
 	assert.Contains(t, buf.String(), "variables=\"foo\"")
 }
 
-<<<<<<< HEAD
 func TestLoadChildModulesFromLocalCache(t *testing.T) {
 	var buf bytes.Buffer
 	slog.SetDefault(slog.New(log.NewHandler(&buf, &log.Options{Level: log.LevelDebug})))
@@ -2064,7 +2063,8 @@
 	assert.Contains(t, buf.String(), "Using module from Terraform cache .terraform/modules\tsource=\"../level_2\"")
 	assert.Contains(t, buf.String(), "Using module from Terraform cache .terraform/modules\tsource=\"../level_3\"")
 	assert.Contains(t, buf.String(), "Using module from Terraform cache .terraform/modules\tsource=\"../level_3\"")
-=======
+}
+
 func Test_PassingNullToChildModule_DoesNotEraseType(t *testing.T) {
 	tests := []struct {
 		name string
@@ -2139,5 +2139,4 @@
 			assert.Equal(t, int64(2), val)
 		})
 	}
->>>>>>> de3b7ea2
 }