--- conflicted
+++ resolved
@@ -15,7 +15,6 @@
 	"golang.org/x/exp/maps"
 	"golang.org/x/xerrors"
 
-<<<<<<< HEAD
 	"github.com/deepfactor-io/trivy/pkg/digest"
 	ftypes "github.com/deepfactor-io/trivy/pkg/fanal/types"
 	"github.com/deepfactor-io/trivy/pkg/licensing"
@@ -27,27 +26,9 @@
 )
 
 const (
-	SPDXVersion         = "SPDX-2.2"
-	DataLicense         = "CC0-1.0"
-	SPDXIdentifier      = "DOCUMENT"
-	DocumentNamespace   = "https://deepfactor.io"
-	CreatorOrganization = "Deepfactor"
-	CreatorTool         = "dfctl"
-=======
-	"github.com/aquasecurity/trivy/pkg/clock"
-	"github.com/aquasecurity/trivy/pkg/digest"
-	ftypes "github.com/aquasecurity/trivy/pkg/fanal/types"
-	"github.com/aquasecurity/trivy/pkg/licensing"
-	"github.com/aquasecurity/trivy/pkg/licensing/expression"
-	"github.com/aquasecurity/trivy/pkg/log"
-	"github.com/aquasecurity/trivy/pkg/purl"
-	"github.com/aquasecurity/trivy/pkg/scanner/utils"
-	"github.com/aquasecurity/trivy/pkg/types"
-	"github.com/aquasecurity/trivy/pkg/uuid"
->>>>>>> ba825b2a
-)
-
-const (
+	DocumentNamespace      = "https://deepfactor.io"
+	CreatorOrganization    = "Deepfactor"
+	CreatorTool            = "dfctl"
 	DocumentSPDXIdentifier = "DOCUMENT"
 	noneField              = "NONE"
 )
@@ -236,11 +217,7 @@
 					CreatorType: "Tool",
 				},
 			},
-<<<<<<< HEAD
 			Created: r.DfScanMeta.Created.UTC().Format(time.RFC3339),
-=======
-			Created: clock.Now().UTC().Format(time.RFC3339),
->>>>>>> ba825b2a
 		},
 		Packages:      toPackages(packages),
 		Relationships: relationShips,
@@ -380,7 +357,6 @@
 	}, nil
 }
 
-<<<<<<< HEAD
 // Create a pkg object that will be common for cli and deepfactor portal
 func createDFPkgObject(pkg ftypes.Package, artifactType ftypes.ArtifactType) ftypes.Package {
 	pkgObj := ftypes.Package{
@@ -416,10 +392,7 @@
 	return pkgObj
 }
 
-func (m *Marshaler) pkgToSpdxPackage(t, pkgDownloadLocation string, class types.ResultClass, metadata types.Metadata, pkg ftypes.Package, artifactType ftypes.ArtifactType) (spdx.Package, error) {
-=======
-func (m *Marshaler) pkgToSpdxPackage(t ftypes.TargetType, pkgDownloadLocation string, class types.ResultClass, metadata types.Metadata, pkg ftypes.Package) (spdx.Package, error) {
->>>>>>> ba825b2a
+func (m *Marshaler) pkgToSpdxPackage(t ftypes.TargetType, pkgDownloadLocation string, class types.ResultClass, metadata types.Metadata, pkg ftypes.Package, artifactType ftypes.ArtifactType) (spdx.Package, error) {
 	license := GetLicense(pkg)
 
 	// Create a pkg object that will be common for cli and deepfactor portal
@@ -556,11 +529,7 @@
 		DocumentNamespace,
 		string(r.ArtifactType),
 		strings.ReplaceAll(strings.ReplaceAll(r.ArtifactName, "https://", ""), "http://", ""), // remove http(s):// prefix when scanning repos
-<<<<<<< HEAD
 		r.DfScanMeta.ScanID, // overriden for consistency
-=======
-		uuid.New().String(),
->>>>>>> ba825b2a
 	)
 }
 
