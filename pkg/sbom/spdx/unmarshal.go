package spdx

import (
	"bytes"
	"errors"
	"fmt"
	"io"
	"sort"
	"strings"

	version "github.com/knqyf263/go-rpm-version"
	"github.com/package-url/packageurl-go"
	"github.com/samber/lo"
	"github.com/spdx/tools-golang/json"
	"github.com/spdx/tools-golang/spdx"
	"github.com/spdx/tools-golang/spdx/v2/common"
	"github.com/spdx/tools-golang/tagvalue"
	"golang.org/x/xerrors"

	ftypes "github.com/aquasecurity/trivy/pkg/fanal/types"
	"github.com/aquasecurity/trivy/pkg/purl"
	"github.com/aquasecurity/trivy/pkg/types"
)

var (
	errUnknownPackageFormat = xerrors.New("unknown package format")
)

type SPDX struct {
	*types.SBOM
}

func NewTVDecoder(r io.Reader) *TVDecoder {
	return &TVDecoder{r: r}
}

type TVDecoder struct {
	r io.Reader
}

func (tv *TVDecoder) Decode(v interface{}) error {
	spdxDocument, err := tagvalue.Read(tv.r)
	if err != nil {
		return xerrors.Errorf("failed to load tag-value spdx: %w", err)
	}

	a, ok := v.(*SPDX)
	if !ok {
		return xerrors.Errorf("invalid struct type tag-value decoder needed SPDX struct")
	}
	err = a.unmarshal(spdxDocument)
	if err != nil {
		return xerrors.Errorf("failed to unmarshal spdx: %w", err)
	}

	return nil
}

func (s *SPDX) UnmarshalJSON(b []byte) error {
	spdxDocument, err := json.Read(bytes.NewReader(b))
	if err != nil {
		return xerrors.Errorf("failed to load spdx json: %w", err)
	}
	err = s.unmarshal(spdxDocument)
	if err != nil {
		return xerrors.Errorf("failed to unmarshal spdx: %w", err)
	}
	return nil
}

func (s *SPDX) unmarshal(spdxDocument *spdx.Document) error {
	var osPkgs []ftypes.Package
	apps := map[common.ElementID]*ftypes.Application{}
	packageSPDXIdentifierMap := createPackageSPDXIdentifierMap(spdxDocument.Packages)
	packageFilePaths := getPackageFilePaths(spdxDocument)

	// Hold packages that are not processed by relationships
	orphanPkgs := createPackageSPDXIdentifierMap(spdxDocument.Packages)

	relationships := lo.Filter(spdxDocument.Relationships, func(rel *spdx.Relationship, _ int) bool {
		// Skip the DESCRIBES relationship.
		return rel.Relationship != common.TypeRelationshipDescribe && rel.Relationship != "DESCRIBE"
	})

	// Package relationships would be as belows:
	// - Root (container image, filesystem, etc.)
	//   - Operating System (debian 10)
	//     - OS package A
	//     - OS package B
	//   - Application 1 (package-lock.json)
	//     - Node.js package A
	//     - Node.js package B
	//   - Application 2 (Pipfile.lock)
	//     - Python package A
	//     - Python package B
	for _, rel := range relationships {
		pkgA := packageSPDXIdentifierMap[rel.RefA.ElementRefID]
		pkgB := packageSPDXIdentifierMap[rel.RefB.ElementRefID]

		if pkgA == nil || pkgB == nil {
			// Skip the missing pkg relationship.
			continue
		}

		switch {
		// Relationship: root package => OS
		case isOperatingSystem(pkgB.PackageSPDXIdentifier):
			s.SBOM.OS = parseOS(*pkgB)
			delete(orphanPkgs, pkgB.PackageSPDXIdentifier)
		// Relationship: OS => OS package
		case isOperatingSystem(pkgA.PackageSPDXIdentifier):
			pkg, _, err := parsePkg(*pkgB, packageFilePaths)
			if errors.Is(err, errUnknownPackageFormat) {
				continue
			} else if err != nil {
				return xerrors.Errorf("failed to parse os package: %w", err)
			}
			osPkgs = append(osPkgs, *pkg)
			delete(orphanPkgs, pkgB.PackageSPDXIdentifier)
		// Relationship: root package => application
		case isApplication(pkgB.PackageSPDXIdentifier):
			// pass
		// Relationship: application => language-specific package
		case isApplication(pkgA.PackageSPDXIdentifier):
			app, ok := apps[pkgA.PackageSPDXIdentifier]
			if !ok {
				app = initApplication(*pkgA)
				apps[pkgA.PackageSPDXIdentifier] = app
			}

			lib, _, err := parsePkg(*pkgB, packageFilePaths)
			if errors.Is(err, errUnknownPackageFormat) {
				continue
			} else if err != nil {
				return xerrors.Errorf("failed to parse language-specific package: %w", err)
			}
			app.Libraries = append(app.Libraries, *lib)

			// They are no longer orphan packages
			delete(orphanPkgs, pkgA.PackageSPDXIdentifier)
			delete(orphanPkgs, pkgB.PackageSPDXIdentifier)
		}
	}

	// Fill OS packages
	if len(osPkgs) > 0 {
		s.Packages = []ftypes.PackageInfo{{Packages: osPkgs}}
	}

	// Fill applications
	for _, app := range apps {
		s.SBOM.Applications = append(s.SBOM.Applications, *app)
	}

	// Fallback for when there are no effective relationships.
	if err := s.parsePackages(orphanPkgs); err != nil {
		return err
	}

	// Keep the original document
	s.SPDX = spdxDocument
	return nil
}

// parsePackages processes the packages and categorizes them into OS packages and application packages.
// Note that all language-specific packages are treated as a single application.
func (s *SPDX) parsePackages(pkgs map[common.ElementID]*spdx.Package) error {
	var (
		osPkgs []ftypes.Package
		apps   = map[ftypes.LangType]ftypes.Application{}
	)

	for _, p := range pkgs {
		pkg, pkgURL, err := parsePkg(*p, nil)
		if errors.Is(err, errUnknownPackageFormat) {
			continue
		} else if err != nil {
			return xerrors.Errorf("failed to parse package: %w", err)
		}
<<<<<<< HEAD
		switch pkgType {
		case packageurl.TypeApk, packageurl.TypeDebian, packageurl.TypeRPM:
=======
		switch pkgURL.Type {
		case purl.TypeAPK, packageurl.TypeDebian, packageurl.TypeRPM:
>>>>>>> 44656f28
			osPkgs = append(osPkgs, *pkg)
		default:
			// Language-specific packages
			pkgType := pkgURL.LangType()
			app, ok := apps[pkgType]
			if !ok {
				app.Type = pkgType
			}
			app.Libraries = append(app.Libraries, *pkg)
			apps[pkgType] = app
		}
	}
	if len(osPkgs) > 0 {
		s.Packages = []ftypes.PackageInfo{{Packages: osPkgs}}
	}
	for _, app := range apps {
		sort.Sort(app.Libraries)
		s.SBOM.Applications = append(s.SBOM.Applications, app)
	}
	return nil
}

func createPackageSPDXIdentifierMap(packages []*spdx.Package) map[common.ElementID]*spdx.Package {
	return lo.SliceToMap(packages, func(pkg *spdx.Package) (common.ElementID, *spdx.Package) {
		return pkg.PackageSPDXIdentifier, pkg
	})
}

func createFileSPDXIdentifierMap(files []*spdx.File) map[string]*spdx.File {
	ret := make(map[string]*spdx.File)
	for _, file := range files {
		ret[string(file.FileSPDXIdentifier)] = file
	}
	return ret
}

func isOperatingSystem(elementID spdx.ElementID) bool {
	return strings.HasPrefix(string(elementID), ElementOperatingSystem)
}

func isApplication(elementID spdx.ElementID) bool {
	return strings.HasPrefix(string(elementID), ElementApplication)
}

func isFile(elementID spdx.ElementID) bool {
	return strings.HasPrefix(string(elementID), ElementFile)
}

func initApplication(pkg spdx.Package) *ftypes.Application {
	app := &ftypes.Application{Type: ftypes.LangType(pkg.PackageName)}
	switch app.Type {
	case ftypes.NodePkg, ftypes.PythonPkg, ftypes.GemSpec, ftypes.Jar, ftypes.CondaPkg:
		app.FilePath = ""
	default:
		app.FilePath = pkg.PackageSourceInfo
	}

	return app
}

func parseOS(pkg spdx.Package) ftypes.OS {
	return ftypes.OS{
		Family: ftypes.OSType(pkg.PackageName),
		Name:   pkg.PackageVersion,
	}
}

func parsePkg(spdxPkg spdx.Package, packageFilePaths map[string]string) (*ftypes.Package, *purl.PackageURL, error) {
	pkg, pkgURL, err := parseExternalReferences(spdxPkg.PackageExternalReferences)
	if err != nil {
		return nil, nil, xerrors.Errorf("external references error: %w", err)
	}

	if spdxPkg.PackageLicenseDeclared != "NONE" {
		pkg.Licenses = strings.Split(spdxPkg.PackageLicenseDeclared, ",")
	}

	if strings.HasPrefix(spdxPkg.PackageSourceInfo, SourcePackagePrefix) {
		srcPkgName := strings.TrimPrefix(spdxPkg.PackageSourceInfo, fmt.Sprintf("%s: ", SourcePackagePrefix))
		pkg.SrcEpoch, pkg.SrcName, pkg.SrcVersion, pkg.SrcRelease, err = parseSourceInfo(pkgURL.Type, srcPkgName)
		if err != nil {
			return nil, nil, xerrors.Errorf("failed to parse source info: %w", err)
		}
	}

	if path, ok := packageFilePaths[string(spdxPkg.PackageSPDXIdentifier)]; ok {
		pkg.FilePath = path
	} else if len(spdxPkg.Files) > 0 {
		// Take the first file name
		pkg.FilePath = spdxPkg.Files[0].FileName
	}

	pkg.ID = lookupAttributionTexts(spdxPkg.PackageAttributionTexts, PropertyPkgID)
	pkg.Layer.Digest = lookupAttributionTexts(spdxPkg.PackageAttributionTexts, PropertyLayerDigest)
	pkg.Layer.DiffID = lookupAttributionTexts(spdxPkg.PackageAttributionTexts, PropertyLayerDiffID)

	return pkg, pkgURL, nil
}

func parseExternalReferences(refs []*spdx.PackageExternalReference) (*ftypes.Package, *purl.PackageURL, error) {
	for _, ref := range refs {
		// Extract the package information from PURL
		if ref.RefType == RefTypePurl && ref.Category == CategoryPackageManager {
			packageURL, err := purl.FromString(ref.Locator)
			if err != nil {
				return nil, nil, xerrors.Errorf("failed to parse purl from string: %w", err)
			}
			pkg := packageURL.Package()
			pkg.Ref = ref.Locator
			return pkg, packageURL, nil
		}
	}
	return nil, nil, errUnknownPackageFormat
}

func lookupAttributionTexts(attributionTexts []string, key string) string {
	for _, text := range attributionTexts {
		if strings.HasPrefix(text, key) {
			return strings.TrimPrefix(text, fmt.Sprintf("%s: ", key))
		}
	}
	return ""
}

func parseSourceInfo(pkgType string, sourceInfo string) (epoch int, name, ver, rel string, err error) {
	srcNameVersion := strings.TrimPrefix(sourceInfo, fmt.Sprintf("%s: ", SourcePackagePrefix))
	ss := strings.Split(srcNameVersion, " ")
	if len(ss) != 2 {
		return 0, "", "", "", xerrors.Errorf("invalid source info (%s)", sourceInfo)
	}
	name = ss[0]
	if pkgType == packageurl.TypeRPM {
		v := version.NewVersion(ss[1])
		epoch = v.Epoch()
		ver = v.Version()
		rel = v.Release()
	} else {
		ver = ss[1]
	}
	return epoch, name, ver, rel, nil
}

// getPackageFilePaths parses Relationships and finds filepaths for packages
func getPackageFilePaths(spdxDocument *spdx.Document) map[string]string {
	packageFilePaths := map[string]string{}
	fileSPDXIdentifierMap := createFileSPDXIdentifierMap(spdxDocument.Files)
	for _, rel := range spdxDocument.Relationships {
		if rel.Relationship != common.TypeRelationshipContains && rel.Relationship != "CONTAIN" {
			// Skip the DESCRIBES relationship.
			continue
		}

		// hasFiles field is deprecated
		// https://github.com/spdx/tools-golang/issues/171
		// hasFiles values converted in Relationships
		// https://github.com/spdx/tools-golang/pull/201
		if isFile(rel.RefB.ElementRefID) {
			file, ok := fileSPDXIdentifierMap[string(rel.RefB.ElementRefID)]
			if ok {
				// Save filePaths for packages
				// Insert filepath will be later
				packageFilePaths[string(rel.RefA.ElementRefID)] = file.FileName
			}
			continue
		}
	}
	return packageFilePaths
}<|MERGE_RESOLUTION|>--- conflicted
+++ resolved
@@ -177,13 +177,8 @@
 		} else if err != nil {
 			return xerrors.Errorf("failed to parse package: %w", err)
 		}
-<<<<<<< HEAD
-		switch pkgType {
+		switch pkgURL.Type {
 		case packageurl.TypeApk, packageurl.TypeDebian, packageurl.TypeRPM:
-=======
-		switch pkgURL.Type {
-		case purl.TypeAPK, packageurl.TypeDebian, packageurl.TypeRPM:
->>>>>>> 44656f28
 			osPkgs = append(osPkgs, *pkg)
 		default:
 			// Language-specific packages
