--- conflicted
+++ resolved
@@ -109,15 +109,8 @@
 	return nil
 }
 
-<<<<<<< HEAD
-func (m *Decoder) decodeComponents(sbom *types.SBOM) error {
+func (m *Decoder) decodeComponents(ctx context.Context, sbom *types.SBOM) error {
 	var osComponents []*core.Component
-=======
-func (m *Decoder) decodeComponents(ctx context.Context, sbom *types.SBOM) error {
-	onceMultiOSWarn := sync.OnceFunc(func() {
-		m.logger.WarnContext(ctx, "Multiple OS components are not supported, taking the first one and ignoring the rest")
-	})
->>>>>>> cb89fbb1
 
 	for id, c := range m.bom.Components() {
 		switch c.Type {
@@ -149,7 +142,7 @@
 
 // selectOS checks all found OSes and selects the OS with the maximum number of packages
 // If two or more OS contain the same number of packages - select the first OS alphabetically
-func (m *Decoder) selectOS(osComponents []*core.Component, sbom *types.SBOM) {
+func (m *Decoder) selectOS(ctx context.Context, osComponents []*core.Component, sbom *types.SBOM) {
 	if len(osComponents) == 0 {
 		return
 	}
@@ -169,7 +162,7 @@
 	})
 
 	if len(osComponents) > 1 {
-		m.logger.Warn("Multiple OS components are not supported, taking OS with most packages and ignoring the rest", log.String("selected OS", osComponents[0].Name+" "+osComponents[0].Version))
+		m.logger.WarnContext(ctx, "Multiple OS components are not supported, taking OS with most packages and ignoring the rest", log.String("selected OS", osComponents[0].Name+" "+osComponents[0].Version))
 	}
 
 	m.osID = osComponents[0].ID()
