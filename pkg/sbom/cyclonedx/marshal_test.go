--- conflicted
+++ resolved
@@ -400,63 +400,27 @@
 				Dependencies: &[]cdx.Dependency{
 					{
 						Ref: "3ff14136-e09f-4df9-80ea-000000000002",
-<<<<<<< HEAD
-						Dependencies: &[]cdx.Dependency{
-							{
-								Ref:          "pkg:rpm/centos/binutils@2.30-93.el8?arch=aarch64&distro=centos-8.3.2011",
-								Dependencies: &[]cdx.Dependency{},
-							},
-=======
 						Dependencies: &[]string{
 							"pkg:rpm/centos/binutils@2.30-93.el8?arch=aarch64&distro=centos-8.3.2011",
->>>>>>> 2033e05b
 						},
 					},
 					{
 						Ref: "3ff14136-e09f-4df9-80ea-000000000003",
-<<<<<<< HEAD
-						Dependencies: &[]cdx.Dependency{
-							{
-								Ref:          "pkg:gem/actioncontroller@7.0.0",
-								Dependencies: &[]cdx.Dependency{},
-							},
-							{
-								Ref:          "pkg:gem/actionpack@7.0.0",
-								Dependencies: &[]cdx.Dependency{},
-							},
-=======
 						Dependencies: &[]string{
 							"pkg:gem/actionpack@7.0.0",
 							"pkg:gem/actioncontroller@7.0.0",
->>>>>>> 2033e05b
 						},
 					},
 					{
 						Ref: "3ff14136-e09f-4df9-80ea-000000000004",
-<<<<<<< HEAD
-						Dependencies: &[]cdx.Dependency{
-							{
-								Ref:          "pkg:gem/actionpack@7.0.0",
-								Dependencies: &[]cdx.Dependency{},
-							},
-=======
 						Dependencies: &[]string{
 							"pkg:gem/actionpack@7.0.0",
->>>>>>> 2033e05b
 						},
 					},
 					{
 						Ref: "3ff14136-e09f-4df9-80ea-000000000005",
-<<<<<<< HEAD
-						Dependencies: &[]cdx.Dependency{
-							{
-								Ref:          "pkg:nuget/Newtonsoft.Json@9.0.1",
-								Dependencies: &[]cdx.Dependency{},
-							},
-=======
 						Dependencies: &[]string{
 							"pkg:nuget/Newtonsoft.Json@9.0.1",
->>>>>>> 2033e05b
 						},
 					},
 					{
@@ -473,16 +437,8 @@
 					},
 					{
 						Ref: "3ff14136-e09f-4df9-80ea-000000000006",
-<<<<<<< HEAD
-						Dependencies: &[]cdx.Dependency{
-							{
-								Ref:          "pkg:golang/golang.org/x/crypto@v0.0.0-20210421170649-83a5a9bb288b",
-								Dependencies: &[]cdx.Dependency{},
-							},
-=======
 						Dependencies: &[]string{
 							"pkg:golang/golang.org/x/crypto@v0.0.0-20210421170649-83a5a9bb288b",
->>>>>>> 2033e05b
 						},
 					},
 					{
@@ -873,21 +829,6 @@
 				},
 				Dependencies: &[]cdx.Dependency{
 					{
-<<<<<<< HEAD
-						Ref: "3ff14136-e09f-4df9-80ea-000000000002",
-						Dependencies: &[]cdx.Dependency{
-							{
-								Ref: "3ff14136-e09f-4df9-80ea-000000000003",
-							},
-							{
-								Ref:          "pkg:gem/actionpack@7.0.0?file_path=tools%2Fproject-john%2Fspecifications%2Factionpack.gemspec",
-								Dependencies: &[]cdx.Dependency{},
-							},
-							{
-								Ref:          "pkg:gem/actionpack@7.0.1?file_path=tools%2Fproject-doe%2Fspecifications%2Factionpack.gemspec",
-								Dependencies: &[]cdx.Dependency{},
-							},
-=======
 						Ref: "3ff14136-e09f-4df9-80ea-000000000003",
 						Dependencies: &[]string{
 							"pkg:rpm/centos/acl@1:2.2.53-1.el8?arch=aarch64&distro=centos-8.3.2011",
@@ -899,7 +840,6 @@
 							"3ff14136-e09f-4df9-80ea-000000000003",
 							"pkg:gem/actionpack@7.0.0?file_path=tools%2Fproject-john%2Fspecifications%2Factionpack.gemspec",
 							"pkg:gem/actionpack@7.0.1?file_path=tools%2Fproject-doe%2Fspecifications%2Factionpack.gemspec",
->>>>>>> 2033e05b
 						},
 					},
 					{
@@ -1082,22 +1022,6 @@
 				Vulnerabilities: &[]cdx.Vulnerability{},
 				Dependencies: &[]cdx.Dependency{
 					{
-<<<<<<< HEAD
-						Ref: "3ff14136-e09f-4df9-80ea-000000000002",
-						Dependencies: &[]cdx.Dependency{
-							{
-								Ref: "3ff14136-e09f-4df9-80ea-000000000003",
-							},
-						},
-					},
-					{
-						Ref: "3ff14136-e09f-4df9-80ea-000000000003",
-						Dependencies: &[]cdx.Dependency{
-							{
-								Ref:          "pkg:gem/actioncable@6.1.4.1",
-								Dependencies: &[]cdx.Dependency{},
-							},
-=======
 						Ref: "3ff14136-e09f-4df9-80ea-000000000003",
 						Dependencies: &[]string{
 							"pkg:gem/actioncable@6.1.4.1",
@@ -1107,7 +1031,6 @@
 						Ref: "3ff14136-e09f-4df9-80ea-000000000002",
 						Dependencies: &[]string{
 							"3ff14136-e09f-4df9-80ea-000000000003",
->>>>>>> 2033e05b
 						},
 					},
 					{
@@ -1204,16 +1127,8 @@
 				Dependencies: &[]cdx.Dependency{
 					{
 						Ref: "3ff14136-e09f-4df9-80ea-000000000002",
-<<<<<<< HEAD
-						Dependencies: &[]cdx.Dependency{
-							{
-								Ref:          "pkg:npm/ruby-typeprof@0.20.1?file_path=usr%2Flocal%2Flib%2Fruby%2Fgems%2F3.1.0%2Fgems%2Ftypeprof-0.21.1%2Fvscode%2Fpackage.json",
-								Dependencies: &[]cdx.Dependency{},
-							},
-=======
 						Dependencies: &[]string{
 							"pkg:npm/ruby-typeprof@0.20.1?file_path=usr%2Flocal%2Flib%2Fruby%2Fgems%2F3.1.0%2Fgems%2Ftypeprof-0.21.1%2Fvscode%2Fpackage.json",
->>>>>>> 2033e05b
 						},
 					},
 					{
