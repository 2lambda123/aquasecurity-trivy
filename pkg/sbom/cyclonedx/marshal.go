--- conflicted
+++ resolved
@@ -193,12 +193,12 @@
 func (e *Marshaler) marshalComponents(r types.Report, bomRef string) (*[]cdx.Component, *[]cdx.Dependency, *[]cdx.Vulnerability, error) {
 	var components []cdx.Component
 	var dependencies []cdx.Dependency
-	var metadataDependencies []string
+	var metadataDependencies []cdx.Dependency
 	libraryUniqMap := map[string]struct{}{}
 	vulnMap := map[string]cdx.Vulnerability{}
 	for _, result := range r.Results {
 		bomRefMap := map[string]string{}
-		var componentDependencies []string
+		var componentDependencies []cdx.Dependency
 		for _, pkg := range result.Packages {
 			pkgComponent, err := pkgToCdxComponent(result.Type, r.Metadata, pkg)
 			if err != nil {
@@ -230,11 +230,6 @@
 				// TODO: All packages are flattened at the moment. We should construct dependency tree.
 				components = append(components, pkgComponent)
 			}
-<<<<<<< HEAD
-
-			componentDependencies = append(componentDependencies, pkgComponent.BOMRef)
-=======
->>>>>>> 5190f956
 		}
 
 		for _, vuln := range result.Vulnerabilities {
@@ -293,7 +288,7 @@
 			)
 
 			// Dependency graph from #1 to #2
-			metadataDependencies = append(metadataDependencies, resultComponent.BOMRef)
+			metadataDependencies = append(metadataDependencies, cdx.Dependency{Ref: resultComponent.BOMRef})
 		}
 	}
 	vulns := maps.Values(vulnMap)
