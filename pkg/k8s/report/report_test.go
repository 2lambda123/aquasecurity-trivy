package report

import (
	"testing"

	"github.com/stretchr/testify/assert"

	dbTypes "github.com/aquasecurity/trivy-db/pkg/types"
	"github.com/aquasecurity/trivy/pkg/types"
)

var (
	deployOrionWithMisconfigs = Resource{
		Namespace: "default",
		Kind:      "Deploy",
		Name:      "orion",
		Metadata: []types.Metadata{
			{
				ImageID: "123",
				RepoTags: []string{
					"alpine:3.14",
				},
				RepoDigests: []string{
					"alpine:3.14@sha256:8fe1727132b2506c17ba0e1f6a6ed8a016bb1f5735e43b2738cd3fd1979b6260",
				},
			},
		},
		Results: types.Results{
			{
				Misconfigurations: []types.DetectedMisconfiguration{
					{
						ID:       "ID100",
						Status:   types.MisconfStatusFailure,
						Severity: "LOW",
					},
					{
						ID:       "ID101",
						Status:   types.MisconfStatusFailure,
						Severity: "MEDIUM",
					},
					{
						ID:       "ID102",
						Status:   types.MisconfStatusFailure,
						Severity: "HIGH",
					},
					{
						ID:       "ID103",
						Status:   types.MisconfStatusFailure,
						Severity: "CRITICAL",
					},
					{
						ID:       "ID104",
						Status:   types.MisconfStatusFailure,
						Severity: "UNKNOWN",
					},
					{
						ID:       "ID105",
						Status:   types.MisconfStatusFailure,
						Severity: "LOW",
					},
					{
						ID:       "ID106",
						Status:   types.MisconfStatusFailure,
						Severity: "HIGH",
					},
				},
			},
		},
	}

	deployOrionWithVulns = Resource{
		Namespace: "default",
		Kind:      "Deploy",
		Name:      "orion",
		Metadata: []types.Metadata{
			{
				ImageID: "123",
				RepoTags: []string{
					"alpine:3.14",
				},
				RepoDigests: []string{
					"alpine:3.14@sha256:8fe1727132b2506c17ba0e1f6a6ed8a016bb1f5735e43b2738cd3fd1979b6260",
				},
			},
		},
		Results: types.Results{
			{
				Vulnerabilities: []types.DetectedVulnerability{
					{
						VulnerabilityID: "CVE-2022-1111",
						Vulnerability:   dbTypes.Vulnerability{Severity: "LOW"},
					},
					{
						VulnerabilityID: "CVE-2022-2222",
						Vulnerability:   dbTypes.Vulnerability{Severity: "MEDIUM"},
					},
					{
						VulnerabilityID: "CVE-2022-3333",
						Vulnerability:   dbTypes.Vulnerability{Severity: "HIGH"},
					},
					{
						VulnerabilityID: "CVE-2022-4444",
						Vulnerability:   dbTypes.Vulnerability{Severity: "CRITICAL"},
					},
					{
						VulnerabilityID: "CVE-2022-5555",
						Vulnerability:   dbTypes.Vulnerability{Severity: "UNKNOWN"},
					},
					{
						VulnerabilityID: "CVE-2022-6666",
						Vulnerability:   dbTypes.Vulnerability{Severity: "CRITICAL"},
					},
					{
						VulnerabilityID: "CVE-2022-7777",
						Vulnerability:   dbTypes.Vulnerability{Severity: "MEDIUM"},
					},
				},
			},
		},
	}

<<<<<<< HEAD
	orionDeployWithAnotherMisconfig = Resource{
		Namespace: "default",
		Kind:      "Deploy",
		Name:      "orion",
		Results: types.Results{
			{
				Misconfigurations: []types.DetectedMisconfiguration{
					{
						ID:       "ID201",
						Status:   types.MisconfStatusFailure,
						Severity: "HIGH",
=======
	image1WithVulns = Resource{
		Namespace: "default",
		Kind:      "Pod",
		Name:      "multi-image-pod",
		Metadata: []types.Metadata{
			{
				ImageID: "image1",
				RepoTags: []string{
					"alpine:3.14",
				},
				RepoDigests: []string{
					"alpine:3.14@sha256:8fe1727132b2506c17ba0e1f6a6ed8a016bb1f5735e43b2738cd3fd1979b6260",
				},
			},
		},
		Results: types.Results{
			{
				Vulnerabilities: []types.DetectedVulnerability{
					{
						VulnerabilityID: "CVE-2022-1111",
						Vulnerability:   dbTypes.Vulnerability{Severity: "LOW"},
					},
				},
			},
		},
	}

	image2WithVulns = Resource{
		Namespace: "default",
		Kind:      "Pod",
		Name:      "multi-image-pod",
		Metadata: []types.Metadata{
			{
				ImageID: "image2",
				RepoTags: []string{
					"alpine:3.17.3",
				},
				RepoDigests: []string{
					"alpine@sha256:124c7d2707904eea7431fffe91522a01e5a861a624ee31d03372cc1d138a3126",
				},
			},
		},
		Results: types.Results{
			{
				Vulnerabilities: []types.DetectedVulnerability{
					{
						VulnerabilityID: "CVE-2022-2222",
						Vulnerability:   dbTypes.Vulnerability{Severity: "MEDIUM"},
					},
				},
			},
		},
	}

	multiImagePodWithVulns = Resource{
		Namespace: "default",
		Kind:      "Pod",
		Name:      "multi-image-pod",
		Metadata: []types.Metadata{
			{
				ImageID: "image1",
				RepoTags: []string{
					"alpine:3.14",
				},
				RepoDigests: []string{
					"alpine:3.14@sha256:8fe1727132b2506c17ba0e1f6a6ed8a016bb1f5735e43b2738cd3fd1979b6260",
				},
			},
			{
				ImageID: "image2",
				RepoTags: []string{
					"alpine:3.17.3",
				},
				RepoDigests: []string{
					"alpine@sha256:124c7d2707904eea7431fffe91522a01e5a861a624ee31d03372cc1d138a3126",
				},
			},
		},
		Results: types.Results{
			{
				Vulnerabilities: []types.DetectedVulnerability{
					{
						VulnerabilityID: "CVE-2022-1111",
						Vulnerability:   dbTypes.Vulnerability{Severity: "LOW"},
					},
				},
			},
			{
				Vulnerabilities: []types.DetectedVulnerability{
					{
						VulnerabilityID: "CVE-2022-2222",
						Vulnerability:   dbTypes.Vulnerability{Severity: "MEDIUM"},
>>>>>>> c4347759
					},
				},
			},
		},
	}

	deployOrionWithBothVulnsAndMisconfigs = Resource{
		Namespace: "default",
		Kind:      "Deploy",
		Name:      "orion",
		Metadata: []types.Metadata{
			{
				ImageID: "123",
				RepoTags: []string{
					"alpine:3.14",
				},
				RepoDigests: []string{
					"alpine:3.14@sha256:8fe1727132b2506c17ba0e1f6a6ed8a016bb1f5735e43b2738cd3fd1979b6260",
				},
			},
		},
		Results: types.Results{
			{
				Misconfigurations: []types.DetectedMisconfiguration{
					{
						ID:       "ID100",
						Status:   types.MisconfStatusFailure,
						Severity: "LOW",
					},
					{
						ID:       "ID101",
						Status:   types.MisconfStatusFailure,
						Severity: "MEDIUM",
					},
					{
						ID:       "ID102",
						Status:   types.MisconfStatusFailure,
						Severity: "HIGH",
					},
					{
						ID:       "ID103",
						Status:   types.MisconfStatusFailure,
						Severity: "CRITICAL",
					},
					{
						ID:       "ID104",
						Status:   types.MisconfStatusFailure,
						Severity: "UNKNOWN",
					},
					{
						ID:       "ID105",
						Status:   types.MisconfStatusFailure,
						Severity: "LOW",
					},
					{
						ID:       "ID106",
						Status:   types.MisconfStatusFailure,
						Severity: "HIGH",
					},
				},
			},
			{
				Vulnerabilities: []types.DetectedVulnerability{
					{
						VulnerabilityID: "CVE-2022-1111",
						Vulnerability:   dbTypes.Vulnerability{Severity: "LOW"},
					},
					{
						VulnerabilityID: "CVE-2022-2222",
						Vulnerability:   dbTypes.Vulnerability{Severity: "MEDIUM"},
					},
					{
						VulnerabilityID: "CVE-2022-3333",
						Vulnerability:   dbTypes.Vulnerability{Severity: "HIGH"},
					},
					{
						VulnerabilityID: "CVE-2022-4444",
						Vulnerability:   dbTypes.Vulnerability{Severity: "CRITICAL"},
					},
					{
						VulnerabilityID: "CVE-2022-5555",
						Vulnerability:   dbTypes.Vulnerability{Severity: "UNKNOWN"},
					},
					{
						VulnerabilityID: "CVE-2022-6666",
						Vulnerability:   dbTypes.Vulnerability{Severity: "CRITICAL"},
					},
					{
						VulnerabilityID: "CVE-2022-7777",
						Vulnerability:   dbTypes.Vulnerability{Severity: "MEDIUM"},
					},
				},
			},
		},
	}

	cronjobHelloWithVulns = Resource{
		Namespace: "default",
		Kind:      "Cronjob",
		Name:      "hello",
		Metadata: []types.Metadata{
			{
				ImageID: "123",
				RepoTags: []string{
					"alpine:3.14",
				},
				RepoDigests: []string{
					"alpine:3.14@sha256:8fe1727132b2506c17ba0e1f6a6ed8a016bb1f5735e43b2738cd3fd1979b6260",
				},
			},
		},
		Results: types.Results{
			{Vulnerabilities: []types.DetectedVulnerability{{VulnerabilityID: "CVE-2020-9999"}}},
		},
	}

	podPrometheusWithMisconfigs = Resource{
		Namespace: "default",
		Kind:      "Pod",
		Name:      "prometheus",
		Metadata: []types.Metadata{
			{
				ImageID: "123",
				RepoTags: []string{
					"alpine:3.14",
				},
				RepoDigests: []string{
					"alpine:3.14@sha256:8fe1727132b2506c17ba0e1f6a6ed8a016bb1f5735e43b2738cd3fd1979b6260",
				},
			},
		},
		Results: types.Results{
			{Misconfigurations: []types.DetectedMisconfiguration{{ID: "ID100"}}},
		},
	}

	roleWithMisconfig = Resource{
		Namespace: "default",
		Kind:      "Role",
		Name:      "system::leader-locking-kube-controller-manager",
		Results: types.Results{
			{
				Misconfigurations: []types.DetectedMisconfiguration{
					{
						ID:       "ID100",
						Status:   types.MisconfStatusFailure,
						Severity: "MEDIUM",
					},
				},
			},
		},
	}

	deployLuaWithSecrets = Resource{
		Namespace: "default",
		Kind:      "Deploy",
		Name:      "lua",
		Results: types.Results{
			{
				Secrets: []types.DetectedSecret{
					{
						RuleID:   "secret1",
						Severity: "CRITICAL",
					},
					{
						RuleID:   "secret2",
						Severity: "MEDIUM",
					},
				},
			},
		},
	}

	apiseverPodWithMisconfigAndInfra = Resource{
		Namespace: "kube-system",
		Kind:      "Pod",
		Name:      "kube-apiserver",
		Results: types.Results{
			{
				Misconfigurations: []types.DetectedMisconfiguration{
					{
						ID:       "KSV-ID100",
						Status:   types.MisconfStatusFailure,
						Severity: "LOW",
					},
					{
						ID:       "KSV-ID101",
						Status:   types.MisconfStatusFailure,
						Severity: "MEDIUM",
					},
					{
						ID:       "KSV-ID102",
						Status:   types.MisconfStatusFailure,
						Severity: "HIGH",
					},

					{
						ID:       "KCV-ID100",
						Status:   types.MisconfStatusFailure,
						Severity: "LOW",
					},
					{
						ID:       "KCV-ID101",
						Status:   types.MisconfStatusFailure,
						Severity: "MEDIUM",
					},
				},
			},
		},
	}
)

func TestReport_consolidate(t *testing.T) {
	concatenatedResource := orionDeployWithAnotherMisconfig
	concatenatedResource.Results[0].Misconfigurations = append(concatenatedResource.Results[0].Misconfigurations,
		deployOrionWithMisconfigs.Results[0].Misconfigurations...)

	tests := []struct {
		name             string
		report           Report
		expectedFindings map[string]Resource
	}{
		{
			name: "report with both misconfigs and vulnerabilities",
			report: Report{
				Resources: []Resource{
					deployOrionWithVulns,
					cronjobHelloWithVulns,
					deployOrionWithMisconfigs,
					podPrometheusWithMisconfigs,
				},
			},
			expectedFindings: map[string]Resource{
				"default/deploy/orion":   deployOrionWithBothVulnsAndMisconfigs,
				"default/cronjob/hello":  cronjobHelloWithVulns,
				"default/pod/prometheus": podPrometheusWithMisconfigs,
			},
		},
		{
			name: "report with only misconfigurations",
			report: Report{
				Resources: []Resource{
					deployOrionWithMisconfigs,
					podPrometheusWithMisconfigs,
				},
			},
			expectedFindings: map[string]Resource{
				"default/deploy/orion":   deployOrionWithMisconfigs,
				"default/pod/prometheus": podPrometheusWithMisconfigs,
			},
		},
		{
			name: "report with only vulnerabilities",
			report: Report{
				Resources: []Resource{
					deployOrionWithVulns,
					cronjobHelloWithVulns,
				},
			},
			expectedFindings: map[string]Resource{
				"default/deploy/orion":  deployOrionWithVulns,
				"default/cronjob/hello": cronjobHelloWithVulns,
			},
		},
		{
<<<<<<< HEAD
			name: "report with misconfigs in image and pod",
			report: Report{
				Resources: []Resource{
					deployOrionWithMisconfigs,
					orionDeployWithAnotherMisconfig,
				},
			},
			expectedFindings: map[string]Resource{
				"default/deploy/orion": concatenatedResource,
=======
			name: "report with multi image pod containing vulnerabilities",
			report: Report{
				Resources: []Resource{
					image1WithVulns,
					image2WithVulns,
				},
			},
			expectedFindings: map[string]Resource{
				"default/pod/multi-image-pod": multiImagePodWithVulns,
>>>>>>> c4347759
			},
		},
	}

	for _, tt := range tests {
		t.Run(tt.name, func(t *testing.T) {
			consolidateReport := tt.report.consolidate()
			for _, f := range consolidateReport.Findings {
				key := f.fullname()

				expected, found := tt.expectedFindings[key]
				if !found {
					t.Errorf("key not found: %s", key)
				}

				assert.Equal(t, expected, f)
			}
		})
	}
}

func TestResource_fullname(t *testing.T) {
	tests := []struct {
		expected string
		resource Resource
	}{
		{
			"default/deploy/orion",
			deployOrionWithBothVulnsAndMisconfigs,
		},
		{
			"default/deploy/orion",
			deployOrionWithMisconfigs,
		},
		{
			"default/cronjob/hello",
			cronjobHelloWithVulns,
		},
		{
			"default/pod/prometheus",
			podPrometheusWithMisconfigs,
		},
	}

	for _, tt := range tests {
		t.Run(tt.expected, func(t *testing.T) {
			assert.Equal(t, tt.expected, tt.resource.fullname())
		})
	}
}

func TestResourceFailed(t *testing.T) {
	tests := []struct {
		name     string
		report   Report
		expected bool
	}{
		{
			name: "report with both misconfigs and vulnerabilities",
			report: Report{
				Resources: []Resource{
					deployOrionWithVulns,
					cronjobHelloWithVulns,
					deployOrionWithMisconfigs,
					podPrometheusWithMisconfigs,
				},
			},
			expected: true,
		},
		{
			name: "report with only misconfigurations",
			report: Report{
				Resources: []Resource{
					deployOrionWithMisconfigs,
					podPrometheusWithMisconfigs,
				},
			},
			expected: true,
		},
		{
			name: "report with only vulnerabilities",
			report: Report{
				Resources: []Resource{
					deployOrionWithVulns,
					cronjobHelloWithVulns,
				},
			},
			expected: true,
		},
		{
			name:     "report without vulnerabilities and misconfigurations",
			report:   Report{},
			expected: false,
		},
	}

	for _, tt := range tests {
		t.Run(tt.name, func(t *testing.T) {
			assert.Equal(t, tt.expected, tt.report.Failed())
		})
	}
}

func Test_rbacResource(t *testing.T) {
	tests := []struct {
		name      string
		misConfig Resource
		want      bool
	}{
		{
			name:      "rbac Role resources",
			misConfig: Resource{Kind: "Role"},
			want:      true,
		},
		{
			name:      "rbac ClusterRole resources",
			misConfig: Resource{Kind: "ClusterRole"},
			want:      true,
		},
		{
			name:      "rbac RoleBinding resources",
			misConfig: Resource{Kind: "RoleBinding"},
			want:      true,
		},
		{
			name:      "rbac ClusterRoleBinding resources",
			misConfig: Resource{Kind: "ClusterRoleBinding"},
			want:      true,
		},
	}
	for _, test := range tests {
		t.Run(test.name, func(t *testing.T) {
			got := rbacResource(test.misConfig)
			assert.Equal(t, test.want, got)
		})
	}
}

func Test_separateMisconfigReports(t *testing.T) {
	k8sReport := Report{
		Resources: []Resource{
			{Kind: "Role"},
			{Kind: "Deployment"},
			{Kind: "StatefulSet"},
			{
				Kind:      "Pod",
				Namespace: "kube-system",
				Results: []types.Result{
					{Misconfigurations: []types.DetectedMisconfiguration{{ID: "KCV-0001"}}},
					{Misconfigurations: []types.DetectedMisconfiguration{{ID: "KSV-0001"}}},
				},
			},
		},
	}

	tests := []struct {
		name            string
		k8sReport       Report
		scanners        types.Scanners
		expectedReports []Report
	}{
		{
			name:      "Config, Rbac, and Infra Reports",
			k8sReport: k8sReport,
			scanners: types.Scanners{
				types.MisconfigScanner,
				types.RBACScanner,
			},
			expectedReports: []Report{
				// the order matter for the test
				{
					Resources: []Resource{
						{Kind: "Deployment"},
						{Kind: "StatefulSet"},
					},
				},
				{Resources: []Resource{{Kind: "Pod"}}},
				{Resources: []Resource{{Kind: "Role"}}},
			},
		},
		{
			name:      "Config and Infra for the same resource",
			k8sReport: k8sReport,
			scanners:  types.Scanners{types.MisconfigScanner},
			expectedReports: []Report{
				// the order matter for the test
				{
					Resources: []Resource{
						{Kind: "Deployment"},
						{Kind: "StatefulSet"},
					},
				},
				{Resources: []Resource{{Kind: "Pod"}}},
			},
		},
		{
			name:      "Role Report Only",
			k8sReport: k8sReport,
			scanners:  types.Scanners{types.RBACScanner},
			expectedReports: []Report{
				{Resources: []Resource{{Kind: "Role"}}},
			},
		},
		{
			name:      "Config Report Only",
			k8sReport: k8sReport,
			scanners:  types.Scanners{types.MisconfigScanner},
			expectedReports: []Report{
				{
					Resources: []Resource{
						{Kind: "Deployment"},
						{Kind: "StatefulSet"},
					},
				},
				{
					Resources: []Resource{
						{Kind: "Pod"},
					},
				},
			},
		},
		{
			name:      "Infra Report Only",
			k8sReport: k8sReport,
			scanners:  types.Scanners{types.MisconfigScanner},
			expectedReports: []Report{
				{
					Resources: []Resource{
						{Kind: "Deployment"},
						{Kind: "StatefulSet"},
					},
				},
				{
					Resources: []Resource{
						{Kind: "Pod"},
					},
				},
			},
		},

		// TODO: add vuln only
		// TODO: add secret only
	}
	for _, tt := range tests {
		t.Run(tt.name, func(t *testing.T) {
			reports := SeparateMisconfigReports(tt.k8sReport, tt.scanners)
			assert.Equal(t, len(tt.expectedReports), len(reports))

			for i := range reports {
				assert.Equal(t, len(tt.expectedReports[i].Resources), len(reports[i].Report.Resources))
				for j, m := range tt.expectedReports[i].Resources {
					assert.Equal(t, m.Kind, reports[i].Report.Resources[j].Kind)
				}
			}
		})
	}
}<|MERGE_RESOLUTION|>--- conflicted
+++ resolved
@@ -119,7 +119,6 @@
 		},
 	}
 
-<<<<<<< HEAD
 	orionDeployWithAnotherMisconfig = Resource{
 		Namespace: "default",
 		Kind:      "Deploy",
@@ -131,7 +130,12 @@
 						ID:       "ID201",
 						Status:   types.MisconfStatusFailure,
 						Severity: "HIGH",
-=======
+					},
+				},
+			},
+		},
+	}
+
 	image1WithVulns = Resource{
 		Namespace: "default",
 		Kind:      "Pod",
@@ -224,7 +228,6 @@
 					{
 						VulnerabilityID: "CVE-2022-2222",
 						Vulnerability:   dbTypes.Vulnerability{Severity: "MEDIUM"},
->>>>>>> c4347759
 					},
 				},
 			},
@@ -490,7 +493,6 @@
 			},
 		},
 		{
-<<<<<<< HEAD
 			name: "report with misconfigs in image and pod",
 			report: Report{
 				Resources: []Resource{
@@ -500,7 +502,9 @@
 			},
 			expectedFindings: map[string]Resource{
 				"default/deploy/orion": concatenatedResource,
-=======
+			},
+		},
+		{
 			name: "report with multi image pod containing vulnerabilities",
 			report: Report{
 				Resources: []Resource{
@@ -510,7 +514,6 @@
 			},
 			expectedFindings: map[string]Resource{
 				"default/pod/multi-image-pod": multiImagePodWithVulns,
->>>>>>> c4347759
 			},
 		},
 	}
