--- conflicted
+++ resolved
@@ -15,7 +15,6 @@
 	"github.com/stretchr/testify/mock"
 
 	ftypes "github.com/aquasecurity/fanal/types"
-
 	"github.com/aquasecurity/trivy/pkg/report"
 	"github.com/aquasecurity/trivy/pkg/types"
 	"github.com/aquasecurity/trivy/rpc/scanner"
@@ -153,13 +152,10 @@
 										Description:      "Denial os Service",
 										Severity:         common.Severity_CRITICAL,
 										References:       []string{"http://exammple.com"},
-<<<<<<< HEAD
 										SeveritySource:   "nvd",
-=======
 										Layer: &common.Layer{
 											DiffId: "sha256:5216338b40a7b96416b8b9858974bbe4acc3096ee60acbc4dfb1ee02aecceb10",
 										},
->>>>>>> 329f2452
 									},
 								},
 							},
@@ -182,13 +178,10 @@
 								Severity:    "CRITICAL",
 								References:  []string{"http://exammple.com"},
 							},
-<<<<<<< HEAD
 							SeveritySource: "nvd",
-=======
 							Layer: ftypes.Layer{
 								DiffID: "sha256:5216338b40a7b96416b8b9858974bbe4acc3096ee60acbc4dfb1ee02aecceb10",
 							},
->>>>>>> 329f2452
 						},
 					},
 				},
