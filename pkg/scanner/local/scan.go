--- conflicted
+++ resolved
@@ -421,9 +421,7 @@
 	return scanners.AnyEnabled(types.MisconfigScanner, types.RBACScanner)
 }
 
-<<<<<<< HEAD
-//
-=======
+
 // excludeDevDeps removes development dependencies from the list of applications
 func excludeDevDeps(apps []ftypes.Application, include bool) {
 	if include {
@@ -434,5 +432,4 @@
 			return !lib.Dev
 		})
 	}
-}
->>>>>>> 908a4914
+}