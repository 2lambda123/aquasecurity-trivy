package local

import (
	"context"
	"testing"
	"time"

	"github.com/package-url/packageurl-go"
	"github.com/samber/lo"
	"github.com/stretchr/testify/assert"
	"github.com/stretchr/testify/require"

	"github.com/aquasecurity/trivy-db/pkg/db"
	dbTypes "github.com/aquasecurity/trivy-db/pkg/types"
	"github.com/aquasecurity/trivy/internal/dbtest"
	"github.com/aquasecurity/trivy/pkg/cache"
	"github.com/aquasecurity/trivy/pkg/fanal/applier"
	ftypes "github.com/aquasecurity/trivy/pkg/fanal/types"
	"github.com/aquasecurity/trivy/pkg/scanner/langpkg"
	"github.com/aquasecurity/trivy/pkg/scanner/ospkg"
	"github.com/aquasecurity/trivy/pkg/types"
	"github.com/aquasecurity/trivy/pkg/vulnerability"
)

var (
	muslPkg = ftypes.Package{
		Name:       "musl",
		Version:    "1.2.3",
		SrcName:    "musl",
		SrcVersion: "1.2.3",
		Licenses:   []string{"MIT"},
		Layer: ftypes.Layer{
			DiffID: "sha256:ebf12965380b39889c99a9c02e82ba465f887b45975b6e389d42e9e6a3857888",
		},
		Identifier: ftypes.PkgIdentifier{
			UID: "d9a73c7459d27809",
			PURL: &packageurl.PackageURL{
				Type:      "apk",
				Namespace: "alpine",
				Name:      "musl",
				Version:   "1.2.3",
				Qualifiers: packageurl.Qualifiers{
					packageurl.Qualifier{
						Key:   "distro",
						Value: "3.11",
					},
				},
			},
		},
	}
	railsPkg = ftypes.Package{
		Name:    "rails",
		Version: "4.0.2",
		Layer: ftypes.Layer{
			DiffID: "sha256:0ea33a93585cf1917ba522b2304634c3073654062d5282c1346322967790ef33",
		},
		Identifier: ftypes.PkgIdentifier{
			UID: "49be2edc1596dd5d",
			PURL: &packageurl.PackageURL{
				Type:    "gem",
				Name:    "rails",
				Version: "4.0.2",
			},
		},
	}
	innocentPkg = ftypes.Package{
		Name:    "innocent",
		Version: "1.2.3",
		Layer: ftypes.Layer{
			DiffID: "sha256:0ea33a93585cf1917ba522b2304634c3073654062d5282c1346322967790ef33",
		},
		Identifier: ftypes.PkgIdentifier{
			UID: "50b49e415e6a2f59",
			PURL: &packageurl.PackageURL{
				Type:    "gem",
				Name:    "innocent",
				Version: "1.2.3",
			},
		},
	}
	uuidPkg = ftypes.Package{
		Name:     "github.com/google/uuid",
		Version:  "1.6.0",
		FilePath: "",
		Layer: ftypes.Layer{
			DiffID: "sha256:0ea33a93585cf1917ba522b2304634c3073654062d5282c1346322967790ef33",
		},
		Licenses: []string{"LGPL"},
	}
	urllib3Pkg = ftypes.Package{
		Name:     "urllib3",
		Version:  "3.2.1",
		FilePath: "/usr/lib/python/site-packages/urllib3-3.2.1/METADATA",
		Layer: ftypes.Layer{
			DiffID: "sha256:0ea33a93585cf1917ba522b2304634c3073654062d5282c1346322967790ef33",
		},
		Licenses: []string{"MIT"},
	}
	menuinstPkg = ftypes.Package{
		Name:     "menuinst",
		Version:  "2.0.2",
		FilePath: "opt/conda/lib/python3.11/site-packages/menuinst-2.0.2.dist-info/METADATA",
		Layer: ftypes.Layer{
			DiffID: "sha256:0ea33a93585cf1917ba522b2304634c3073654062d5282c1346322967790ef33",
		},
		Licenses: []string{"text://(c) 2016 Continuum Analytics, Inc. / http://continuum.io All Rights Reserved"},
	}

	laravelPkg = ftypes.Package{
		Name:         "laravel/framework",
		Version:      "6.0.0",
		Relationship: ftypes.RelationshipDirect,
		Layer: ftypes.Layer{
			DiffID: "sha256:0ea33a93585cf1917ba522b2304634c3073654062d5282c1346322967790ef33",
		},
		Identifier: ftypes.PkgIdentifier{
			UID: "ba565db6c74968e3",
			PURL: &packageurl.PackageURL{
				Type:      "composer",
				Namespace: "laravel",
				Name:      "framework",
				Version:   "6.0.0",
			},
		},
	}
	guzzlePkg = ftypes.Package{
		Name:         "guzzlehttp/guzzle",
		Version:      "7.9.2",
		Relationship: ftypes.RelationshipIndirect,
		Layer: ftypes.Layer{
			DiffID: "sha256:0ea33a93585cf1917ba522b2304634c3073654062d5282c1346322967790ef33",
		},
		Identifier: ftypes.PkgIdentifier{
			UID: "791b71e6f31e53a5",
			PURL: &packageurl.PackageURL{
				Type:      "composer",
				Namespace: "guzzlehttp",
				Name:      "guzzle",
				Version:   "7.9.2",
			},
		},
	}
)

func TestScanner_Scan(t *testing.T) {
	type args struct {
		target   string
		layerIDs []string
		options  types.ScanOptions
	}
	tests := []struct {
<<<<<<< HEAD
		name                   string
		args                   args
		fixtures               []string
		applyLayersExpectation ApplierApplyLayersExpectation
		want                   types.ScanResponse
		wantErr                string
=======
		name        string
		args        args
		fixtures    []string
		setupCache  func(t *testing.T) cache.Cache
		wantResults types.Results
		wantOS      ftypes.OS
		wantErr     string
>>>>>>> e9b3f0b7
	}{
		{
			name: "happy path",
			args: args{
				target:   "alpine:latest",
				layerIDs: []string{"sha256:5216338b40a7b96416b8b9858974bbe4acc3096ee60acbc4dfb1ee02aecceb10"},
				options: types.ScanOptions{
					PkgTypes: []string{
						types.PkgTypeOS,
						types.PkgTypeLibrary,
					},
					PkgRelationships: ftypes.Relationships,
					Scanners:         types.Scanners{types.VulnerabilityScanner},
				},
			},
			fixtures: []string{"testdata/fixtures/happy.yaml"},
<<<<<<< HEAD
			applyLayersExpectation: ApplierApplyLayersExpectation{
				Args: ApplierApplyLayersArgs{
					BlobIDs: []string{"sha256:5216338b40a7b96416b8b9858974bbe4acc3096ee60acbc4dfb1ee02aecceb10"},
				},
				Returns: ApplierApplyLayersReturns{
					Detail: ftypes.ArtifactDetail{
						OS: ftypes.OS{
							Family: ftypes.Alpine,
							Name:   "3.11",
						},
						LayersMetadata: ftypes.LayersMetadata{
							{
								Size:   1000,
								DiffID: "sha256:5216338b40a7b96416b8b9858974bbe4acc3096ee60acbc4dfb1ee02aecceb10",
							},
						},
						Packages: []ftypes.Package{
							muslPkg,
=======
			setupCache: func(t *testing.T) cache.Cache {
				c := cache.NewMemoryCache()
				require.NoError(t, c.PutBlob("sha256:5216338b40a7b96416b8b9858974bbe4acc3096ee60acbc4dfb1ee02aecceb10", ftypes.BlobInfo{
					SchemaVersion: ftypes.BlobJSONSchemaVersion,
					OS: ftypes.OS{
						Family: ftypes.Alpine,
						Name:   "3.11",
					},
					PackageInfos: []ftypes.PackageInfo{
						{
							FilePath: "lib/apk/db/installed",
							Packages: []ftypes.Package{muslPkg},
>>>>>>> e9b3f0b7
						},
					},
					Applications: []ftypes.Application{
						{
							Type:     ftypes.Bundler,
							FilePath: "/app/Gemfile.lock",
							Packages: []ftypes.Package{railsPkg},
						},
					},
				}))
				return c
			},
<<<<<<< HEAD
			want: types.ScanResponse{
				Results: types.Results{
					{
						Target: "alpine:latest (alpine 3.11)",
						Class:  types.ClassOSPkg,
						Type:   ftypes.Alpine,
						Packages: ftypes.Packages{
							muslPkg,
						},
						Vulnerabilities: []types.DetectedVulnerability{
							{
								VulnerabilityID:  "CVE-2020-9999",
								PkgName:          muslPkg.Name,
								InstalledVersion: muslPkg.Version,
								FixedVersion:     "1.2.4",
								Status:           dbTypes.StatusFixed,
								Layer: ftypes.Layer{
									DiffID: "sha256:ebf12965380b39889c99a9c02e82ba465f887b45975b6e389d42e9e6a3857888",
								},
								PrimaryURL: "https://avd.aquasec.com/nvd/cve-2020-9999",
								Vulnerability: dbTypes.Vulnerability{
									Title:       "dos",
									Description: "dos vulnerability",
									Severity:    "HIGH",
								},
							},
						},
					},
					{
						Target: "/app/Gemfile.lock",
						Class:  types.ClassLangPkg,
						Type:   ftypes.Bundler,
						Packages: ftypes.Packages{
							railsPkg,
						},
						Vulnerabilities: []types.DetectedVulnerability{
							{
								VulnerabilityID:  "CVE-2014-0081",
								PkgName:          railsPkg.Name,
								InstalledVersion: railsPkg.Version,
								FixedVersion:     "4.0.3, 3.2.17",
								Status:           dbTypes.StatusFixed,
								Layer: ftypes.Layer{
									DiffID: "sha256:0ea33a93585cf1917ba522b2304634c3073654062d5282c1346322967790ef33",
								},
								PrimaryURL: "https://avd.aquasec.com/nvd/cve-2014-0081",
								Vulnerability: dbTypes.Vulnerability{
									Title:       "xss",
									Description: "xss vulnerability",
									Severity:    "MEDIUM",
									References: []string{
										"http://example.com",
									},
									LastModifiedDate: lo.ToPtr(time.Date(2020, 2, 1, 1, 1, 0, 0, time.UTC)),
									PublishedDate:    lo.ToPtr(time.Date(2020, 1, 1, 1, 1, 0, 0, time.UTC)),
=======
			wantResults: types.Results{
				{
					Target: "alpine:latest (alpine 3.11)",
					Class:  types.ClassOSPkg,
					Type:   ftypes.Alpine,
					Packages: ftypes.Packages{
						muslPkg,
					},
					Vulnerabilities: []types.DetectedVulnerability{
						{
							VulnerabilityID:  "CVE-2020-9999",
							PkgName:          muslPkg.Name,
							PkgIdentifier:    muslPkg.Identifier,
							InstalledVersion: muslPkg.Version,
							FixedVersion:     "1.2.4",
							Status:           dbTypes.StatusFixed,
							Layer: ftypes.Layer{
								DiffID: "sha256:ebf12965380b39889c99a9c02e82ba465f887b45975b6e389d42e9e6a3857888",
							},
							PrimaryURL: "https://avd.aquasec.com/nvd/cve-2020-9999",
							Vulnerability: dbTypes.Vulnerability{
								Title:       "dos",
								Description: "dos vulnerability",
								Severity:    "HIGH",
							},
						},
					},
				},
				{
					Target: "/app/Gemfile.lock",
					Class:  types.ClassLangPkg,
					Type:   ftypes.Bundler,
					Packages: ftypes.Packages{
						railsPkg,
					},
					Vulnerabilities: []types.DetectedVulnerability{
						{
							VulnerabilityID:  "CVE-2014-0081",
							PkgName:          railsPkg.Name,
							PkgIdentifier:    railsPkg.Identifier,
							InstalledVersion: railsPkg.Version,
							FixedVersion:     "4.0.3, 3.2.17",
							Status:           dbTypes.StatusFixed,
							Layer: ftypes.Layer{
								DiffID: "sha256:0ea33a93585cf1917ba522b2304634c3073654062d5282c1346322967790ef33",
							},
							PrimaryURL: "https://avd.aquasec.com/nvd/cve-2014-0081",
							Vulnerability: dbTypes.Vulnerability{
								Title:       "xss",
								Description: "xss vulnerability",
								Severity:    "MEDIUM",
								References: []string{
									"http://example.com",
>>>>>>> e9b3f0b7
								},
							},
						},
					},
				},
				OS: ftypes.OS{
					Family: "alpine",
					Name:   "3.11",
					Eosl:   true,
				},
				LayersMetadata: ftypes.LayersMetadata{
					{
						Size:   1000,
						DiffID: "sha256:5216338b40a7b96416b8b9858974bbe4acc3096ee60acbc4dfb1ee02aecceb10",
					},
				},
			},
		},
		{
			name: "happy path with OS rewriting",
			args: args{
				target:   "alpine:latest",
				layerIDs: []string{"sha256:5216338b40a7b96416b8b9858974bbe4acc3096ee60acbc4dfb1ee02aecceb10"},
				options: types.ScanOptions{
					PkgTypes: []string{
						types.PkgTypeOS,
						types.PkgTypeLibrary,
					},
					PkgRelationships: ftypes.Relationships,
					Scanners:         types.Scanners{types.VulnerabilityScanner},
					Distro: ftypes.OS{
						Family: "alpine",
						Name:   "3.11",
					},
				},
			},
			fixtures: []string{"testdata/fixtures/happy.yaml"},
<<<<<<< HEAD
			applyLayersExpectation: ApplierApplyLayersExpectation{
				Args: ApplierApplyLayersArgs{
					BlobIDs: []string{"sha256:5216338b40a7b96416b8b9858974bbe4acc3096ee60acbc4dfb1ee02aecceb10"},
				},
				Returns: ApplierApplyLayersReturns{
					Detail: ftypes.ArtifactDetail{
						OS: ftypes.OS{
							Family: ftypes.Alpine,
							Name:   "3.10",
						},
						LayersMetadata: ftypes.LayersMetadata{
							{
								Size:   1000,
								DiffID: "sha256:5216338b40a7b96416b8b9858974bbe4acc3096ee60acbc4dfb1ee02aecceb10",
							},
						},
						Packages: []ftypes.Package{
							muslPkg,
=======
			setupCache: func(t *testing.T) cache.Cache {
				c := cache.NewMemoryCache()
				require.NoError(t, c.PutBlob("sha256:5216338b40a7b96416b8b9858974bbe4acc3096ee60acbc4dfb1ee02aecceb10", ftypes.BlobInfo{
					SchemaVersion: ftypes.BlobJSONSchemaVersion,
					OS: ftypes.OS{
						Family: ftypes.Alpine,
						Name:   "3.11",
					},
					PackageInfos: []ftypes.PackageInfo{
						{
							FilePath: "lib/apk/db/installed",
							Packages: []ftypes.Package{muslPkg},
>>>>>>> e9b3f0b7
						},
					},
				}))
				return c
			},
<<<<<<< HEAD
			want: types.ScanResponse{
				Results: types.Results{
					{
						Target: "alpine:latest (alpine 3.11)",
						Class:  types.ClassOSPkg,
						Type:   ftypes.Alpine,
						Packages: ftypes.Packages{
							muslPkg,
						},
						Vulnerabilities: []types.DetectedVulnerability{
							{
								VulnerabilityID:  "CVE-2020-9999",
								PkgName:          muslPkg.Name,
								InstalledVersion: muslPkg.Version,
								FixedVersion:     "1.2.4",
								Status:           dbTypes.StatusFixed,
								Layer: ftypes.Layer{
									DiffID: "sha256:ebf12965380b39889c99a9c02e82ba465f887b45975b6e389d42e9e6a3857888",
								},
								PrimaryURL: "https://avd.aquasec.com/nvd/cve-2020-9999",
								Vulnerability: dbTypes.Vulnerability{
									Title:       "dos",
									Description: "dos vulnerability",
									Severity:    "HIGH",
								},
=======
			wantResults: types.Results{
				{
					Target: "alpine:latest (alpine 3.11)",
					Class:  types.ClassOSPkg,
					Type:   ftypes.Alpine,
					Packages: ftypes.Packages{
						muslPkg,
					},
					Vulnerabilities: []types.DetectedVulnerability{
						{
							VulnerabilityID:  "CVE-2020-9999",
							PkgName:          muslPkg.Name,
							PkgIdentifier:    muslPkg.Identifier,
							InstalledVersion: muslPkg.Version,
							FixedVersion:     "1.2.4",
							Status:           dbTypes.StatusFixed,
							Layer: ftypes.Layer{
								DiffID: "sha256:ebf12965380b39889c99a9c02e82ba465f887b45975b6e389d42e9e6a3857888",
							},
							PrimaryURL: "https://avd.aquasec.com/nvd/cve-2020-9999",
							Vulnerability: dbTypes.Vulnerability{
								Title:       "dos",
								Description: "dos vulnerability",
								Severity:    "HIGH",
>>>>>>> e9b3f0b7
							},
						},
					},
				},
				OS: ftypes.OS{
					Family: "alpine",
					Name:   "3.11",
					Eosl:   true,
				},
				LayersMetadata: ftypes.LayersMetadata{
					{
						Size:   1000,
						DiffID: "sha256:5216338b40a7b96416b8b9858974bbe4acc3096ee60acbc4dfb1ee02aecceb10",
					},
				},
			},
		},
		{
			name: "happy path license scanner",
			args: args{
				target:   "alpine:latest",
				layerIDs: []string{"sha256:5216338b40a7b96416b8b9858974bbe4acc3096ee60acbc4dfb1ee02aecceb10"},
				options: types.ScanOptions{
					PkgRelationships: ftypes.Relationships,
					Scanners:         types.Scanners{types.LicenseScanner},
				},
			},
			fixtures: []string{"testdata/fixtures/happy.yaml"},
<<<<<<< HEAD
			applyLayersExpectation: ApplierApplyLayersExpectation{
				Args: ApplierApplyLayersArgs{
					BlobIDs: []string{"sha256:5216338b40a7b96416b8b9858974bbe4acc3096ee60acbc4dfb1ee02aecceb10"},
				},
				Returns: ApplierApplyLayersReturns{
					Detail: ftypes.ArtifactDetail{
						OS: ftypes.OS{
							Family: ftypes.Alpine,
							Name:   "3.11",
						},
						LayersMetadata: ftypes.LayersMetadata{
							{
								Size:   1000,
								DiffID: "sha256:5216338b40a7b96416b8b9858974bbe4acc3096ee60acbc4dfb1ee02aecceb10",
							},
						},
						Packages: []ftypes.Package{
							muslPkg,
							python39min,
=======
			setupCache: func(t *testing.T) cache.Cache {
				c := cache.NewMemoryCache()
				require.NoError(t, c.PutBlob("sha256:5216338b40a7b96416b8b9858974bbe4acc3096ee60acbc4dfb1ee02aecceb10", ftypes.BlobInfo{
					SchemaVersion: ftypes.BlobJSONSchemaVersion,
					OS: ftypes.OS{
						Family: ftypes.Alpine,
						Name:   "3.11",
					},
					PackageInfos: []ftypes.PackageInfo{
						{
							FilePath: "lib/apk/db/installed",
							Packages: []ftypes.Package{
								muslPkg,
							},
>>>>>>> e9b3f0b7
						},
					},
					Applications: []ftypes.Application{
						{
							Type:     ftypes.GoModule,
							FilePath: "/app/go.mod",
							Packages: []ftypes.Package{
								uuidPkg,
							},
						},
						{
							Type:     ftypes.PythonPkg,
							FilePath: "",
							Packages: []ftypes.Package{
								urllib3Pkg,
								menuinstPkg,
							},
						},
					},
				}))
				return c
			},
<<<<<<< HEAD
			want: types.ScanResponse{
				Results: types.Results{
					{
						Target: "OS Packages",
						Class:  types.ClassLicense,
						Licenses: []types.DetectedLicense{
							{
								Severity:   "UNKNOWN",
								Category:   "unknown",
								PkgName:    muslPkg.Name,
								Name:       "MIT",
								Confidence: 1,
							},
							{
								Severity:   "UNKNOWN",
								Category:   "unknown",
								PkgName:    python39min.Name,
								Name:       "CUSTOM License: Redistribution and use...",
								Text:       "Redistribution and use in source and binary forms, with or without",
								Confidence: 1,
							},
=======
			wantResults: types.Results{
				{
					Target: "OS Packages",
					Class:  types.ClassLicense,
					Licenses: []types.DetectedLicense{
						{
							Severity:   "UNKNOWN",
							Category:   "unknown",
							PkgName:    muslPkg.Name,
							Name:       "MIT",
							Confidence: 1,
>>>>>>> e9b3f0b7
						},
					},
					{
						Target: "/app/go.mod",
						Class:  types.ClassLicense,
						Licenses: []types.DetectedLicense{
							{
								Severity:   "UNKNOWN",
								Category:   "unknown",
								PkgName:    uuidPkg.Name,
								FilePath:   "/app/go.mod",
								Name:       "LGPL",
								Confidence: 1,
								Link:       "",
							},
						},
					},
					{
						Target: "Python",
						Class:  types.ClassLicense,
						Licenses: []types.DetectedLicense{
							{
								Severity:   "UNKNOWN",
								Category:   "unknown",
								PkgName:    urllib3Pkg.Name,
								FilePath:   "/usr/lib/python/site-packages/urllib3-3.2.1/METADATA",
								Name:       "MIT",
								Confidence: 1,
							},
							{
								Severity:   "UNKNOWN",
								Category:   "unknown",
								PkgName:    menuinstPkg.Name,
								FilePath:   "opt/conda/lib/python3.11/site-packages/menuinst-2.0.2.dist-info/METADATA",
								Name:       "CUSTOM License: (c) 2016 Continuum...",
								Text:       "(c) 2016 Continuum Analytics, Inc. / http://continuum.io All Rights Reserved",
								Confidence: 1,
							},
						},
					},
					{
						Target: "Loose File License(s)",
						Class:  types.ClassLicenseFile,
					},
				},
				OS: ftypes.OS{
					Family: "alpine",
					Name:   "3.11",
					Eosl:   false,
				},
				LayersMetadata: ftypes.LayersMetadata{
					{
						Size:   1000,
						DiffID: "sha256:5216338b40a7b96416b8b9858974bbe4acc3096ee60acbc4dfb1ee02aecceb10",
					},
				},
			},
		},
		{
			name: "happy path with empty os",
			args: args{
				target:   "alpine:latest",
				layerIDs: []string{"sha256:5216338b40a7b96416b8b9858974bbe4acc3096ee60acbc4dfb1ee02aecceb10"},
				options: types.ScanOptions{
					PkgTypes: []string{
						types.PkgTypeOS,
						types.PkgTypeLibrary,
					},
					PkgRelationships: ftypes.Relationships,
					Scanners:         types.Scanners{types.VulnerabilityScanner},
				},
			},
			fixtures: []string{"testdata/fixtures/happy.yaml"},
<<<<<<< HEAD
			applyLayersExpectation: ApplierApplyLayersExpectation{
				Args: ApplierApplyLayersArgs{
					BlobIDs: []string{"sha256:5216338b40a7b96416b8b9858974bbe4acc3096ee60acbc4dfb1ee02aecceb10"},
				},
				Returns: ApplierApplyLayersReturns{
					Detail: ftypes.ArtifactDetail{
						OS: ftypes.OS{},
						LayersMetadata: ftypes.LayersMetadata{
							{
								Size:   1000,
								DiffID: "sha256:5216338b40a7b96416b8b9858974bbe4acc3096ee60acbc4dfb1ee02aecceb10",
							},
						},
						Applications: []ftypes.Application{
							{
								Type:     ftypes.Bundler,
								FilePath: "/app1/Gemfile.lock",
								Packages: []ftypes.Package{
									innocentPkg, // no vulnerability
								},
=======
			setupCache: func(t *testing.T) cache.Cache {
				c := cache.NewMemoryCache()
				require.NoError(t, c.PutBlob("sha256:5216338b40a7b96416b8b9858974bbe4acc3096ee60acbc4dfb1ee02aecceb10", ftypes.BlobInfo{
					SchemaVersion: ftypes.BlobJSONSchemaVersion,
					Applications: []ftypes.Application{
						{
							Type:     ftypes.Bundler,
							FilePath: "/app1/Gemfile.lock",
							Packages: []ftypes.Package{
								innocentPkg, // no vulnerability
>>>>>>> e9b3f0b7
							},
						},
						{
							Type:     ftypes.Bundler,
							FilePath: "/app2/Gemfile.lock",
							Packages: []ftypes.Package{
								railsPkg, // one vulnerability
							},
						},
					},
				}))
				return c
			},
			want: types.ScanResponse{
				Results: types.Results{
					{
						Target: "/app1/Gemfile.lock",
						Class:  types.ClassLangPkg,
						Type:   ftypes.Bundler,
						Packages: ftypes.Packages{
							innocentPkg,
						},
					},
<<<<<<< HEAD
					{
						Target: "/app2/Gemfile.lock",
						Class:  types.ClassLangPkg,
						Type:   ftypes.Bundler,
						Packages: ftypes.Packages{
							railsPkg,
						},
						Vulnerabilities: []types.DetectedVulnerability{
							{
								VulnerabilityID:  "CVE-2014-0081",
								PkgName:          railsPkg.Name,
								InstalledVersion: railsPkg.Version,
								FixedVersion:     "4.0.3, 3.2.17",
								Status:           dbTypes.StatusFixed,
								Layer: ftypes.Layer{
									DiffID: "sha256:0ea33a93585cf1917ba522b2304634c3073654062d5282c1346322967790ef33",
								},
								PrimaryURL: "https://avd.aquasec.com/nvd/cve-2014-0081",
								Vulnerability: dbTypes.Vulnerability{
									Title:       "xss",
									Description: "xss vulnerability",
									Severity:    "MEDIUM",
									References: []string{
										"http://example.com",
									},
									LastModifiedDate: lo.ToPtr(time.Date(2020, 2, 1, 1, 1, 0, 0, time.UTC)),
									PublishedDate:    lo.ToPtr(time.Date(2020, 1, 1, 1, 1, 0, 0, time.UTC)),
=======
					Vulnerabilities: []types.DetectedVulnerability{
						{
							VulnerabilityID:  "CVE-2014-0081",
							PkgName:          railsPkg.Name,
							PkgIdentifier:    railsPkg.Identifier,
							InstalledVersion: railsPkg.Version,
							FixedVersion:     "4.0.3, 3.2.17",
							Status:           dbTypes.StatusFixed,
							Layer: ftypes.Layer{
								DiffID: "sha256:0ea33a93585cf1917ba522b2304634c3073654062d5282c1346322967790ef33",
							},
							PrimaryURL: "https://avd.aquasec.com/nvd/cve-2014-0081",
							Vulnerability: dbTypes.Vulnerability{
								Title:       "xss",
								Description: "xss vulnerability",
								Severity:    "MEDIUM",
								References: []string{
									"http://example.com",
>>>>>>> e9b3f0b7
								},
							},
						},
					},
				},
				OS: ftypes.OS{},
				LayersMetadata: ftypes.LayersMetadata{
					{
						Size:   1000,
						DiffID: "sha256:5216338b40a7b96416b8b9858974bbe4acc3096ee60acbc4dfb1ee02aecceb10",
					},
				},
			},
		},
		{
			name: "happy path, empty file paths (e.g. Scanned SBOM)",
			args: args{
				target:   "./result.cdx",
				layerIDs: []string{"sha256:5216338b40a7b96416b8b9858974bbe4acc3096ee60acbc4dfb1ee02aecceb10"},
				options: types.ScanOptions{
					PkgTypes:         []string{types.PkgTypeLibrary},
					PkgRelationships: ftypes.Relationships,
					Scanners:         types.Scanners{types.VulnerabilityScanner},
				},
			},
			fixtures: []string{"testdata/fixtures/happy.yaml"},
			setupCache: func(t *testing.T) cache.Cache {
				c := cache.NewMemoryCache()
				require.NoError(t, c.PutBlob("sha256:5216338b40a7b96416b8b9858974bbe4acc3096ee60acbc4dfb1ee02aecceb10", ftypes.BlobInfo{
					SchemaVersion: ftypes.BlobJSONSchemaVersion,
					Applications: []ftypes.Application{
						{
							Type:     ftypes.Bundler,
							FilePath: "",
							Packages: []ftypes.Package{
								railsPkg,
							},
						},
						{
							Type:     ftypes.Composer,
							FilePath: "",
							Packages: []ftypes.Package{
								laravelPkg,
							},
						},
					},
				}))
				return c
			},
<<<<<<< HEAD
			want: types.ScanResponse{
				Results: types.Results{
					{
						Target: "",
						Class:  types.ClassLangPkg,
						Type:   ftypes.Bundler,
						Packages: []ftypes.Package{
							{
								Name:    "rails",
								Version: "4.0.2",
							},
						},
						Vulnerabilities: []types.DetectedVulnerability{
							{
								VulnerabilityID:  "CVE-2014-0081",
								PkgName:          "rails",
								InstalledVersion: "4.0.2",
								FixedVersion:     "4.0.3, 3.2.17",
								Status:           dbTypes.StatusFixed,
								PrimaryURL:       "https://avd.aquasec.com/nvd/cve-2014-0081",
								Vulnerability: dbTypes.Vulnerability{
									Title:       "xss",
									Description: "xss vulnerability",
									Severity:    "MEDIUM",
									References: []string{
										"http://example.com",
									},
									LastModifiedDate: lo.ToPtr(time.Date(2020, 2, 1, 1, 1, 0, 0, time.UTC)),
									PublishedDate:    lo.ToPtr(time.Date(2020, 1, 1, 1, 1, 0, 0, time.UTC)),
=======
			wantResults: types.Results{
				{
					Target: "",
					Class:  types.ClassLangPkg,
					Type:   ftypes.Bundler,
					Packages: []ftypes.Package{
						{
							Name:       railsPkg.Name,
							Version:    railsPkg.Version,
							Identifier: railsPkg.Identifier,
							Layer: ftypes.Layer{
								DiffID: "sha256:0ea33a93585cf1917ba522b2304634c3073654062d5282c1346322967790ef33",
							},
						},
					},
					Vulnerabilities: []types.DetectedVulnerability{
						{
							VulnerabilityID:  "CVE-2014-0081",
							PkgName:          railsPkg.Name,
							PkgIdentifier:    railsPkg.Identifier,
							InstalledVersion: railsPkg.Version,
							FixedVersion:     "4.0.3, 3.2.17",
							Status:           dbTypes.StatusFixed,
							Layer: ftypes.Layer{
								DiffID: "sha256:0ea33a93585cf1917ba522b2304634c3073654062d5282c1346322967790ef33",
							},
							PrimaryURL: "https://avd.aquasec.com/nvd/cve-2014-0081",
							Vulnerability: dbTypes.Vulnerability{
								Title:       "xss",
								Description: "xss vulnerability",
								Severity:    "MEDIUM",
								References: []string{
									"http://example.com",
>>>>>>> e9b3f0b7
								},
							},
						},
					},
<<<<<<< HEAD
					{
						Target: "",
						Class:  types.ClassLangPkg,
						Type:   ftypes.Composer,
						Packages: []ftypes.Package{
							{
								Name:    "laravel/framework",
								Version: "6.0.0",
							},
						},
						Vulnerabilities: []types.DetectedVulnerability{
							{
								VulnerabilityID:  "CVE-2021-21263",
								PkgName:          "laravel/framework",
								InstalledVersion: "6.0.0",
								FixedVersion:     "8.22.1, 7.30.3, 6.20.12",
								Status:           dbTypes.StatusFixed,
=======
				},
				{
					Target: "",
					Class:  types.ClassLangPkg,
					Type:   ftypes.Composer,
					Packages: []ftypes.Package{
						{
							Name:         laravelPkg.Name,
							Version:      laravelPkg.Version,
							Identifier:   laravelPkg.Identifier,
							Relationship: ftypes.RelationshipDirect,
							Layer: ftypes.Layer{
								DiffID: "sha256:0ea33a93585cf1917ba522b2304634c3073654062d5282c1346322967790ef33",
							},
						},
					},
					Vulnerabilities: []types.DetectedVulnerability{
						{
							VulnerabilityID:  "CVE-2021-21263",
							PkgName:          laravelPkg.Name,
							PkgIdentifier:    laravelPkg.Identifier,
							InstalledVersion: laravelPkg.Version,
							FixedVersion:     "8.22.1, 7.30.3, 6.20.12",
							Status:           dbTypes.StatusFixed,
							Layer: ftypes.Layer{
								DiffID: "sha256:0ea33a93585cf1917ba522b2304634c3073654062d5282c1346322967790ef33",
>>>>>>> e9b3f0b7
							},
						},
					},
				},
			},
		},
		{
			name: "happy path with no package",
			args: args{
				target:   "alpine:latest",
				layerIDs: []string{"sha256:5216338b40a7b96416b8b9858974bbe4acc3096ee60acbc4dfb1ee02aecceb10"},
				options: types.ScanOptions{
					PkgTypes: []string{
						types.PkgTypeOS,
						types.PkgTypeLibrary,
					},
					PkgRelationships: ftypes.Relationships,
					Scanners:         types.Scanners{types.VulnerabilityScanner},
				},
			},
			fixtures: []string{"testdata/fixtures/happy.yaml"},
<<<<<<< HEAD
			applyLayersExpectation: ApplierApplyLayersExpectation{
				Args: ApplierApplyLayersArgs{
					BlobIDs: []string{"sha256:5216338b40a7b96416b8b9858974bbe4acc3096ee60acbc4dfb1ee02aecceb10"},
				},
				Returns: ApplierApplyLayersReturns{
					Detail: ftypes.ArtifactDetail{
						OS: ftypes.OS{
							Family: "alpine",
							Name:   "3.11",
						},
						LayersMetadata: ftypes.LayersMetadata{
							{
								Size:   1000,
								DiffID: "sha256:5216338b40a7b96416b8b9858974bbe4acc3096ee60acbc4dfb1ee02aecceb10",
							},
						},
						Applications: []ftypes.Application{
							{
								Type:     "bundler",
								FilePath: "/app/Gemfile.lock",
								Packages: []ftypes.Package{
									railsPkg,
								},
=======
			setupCache: func(t *testing.T) cache.Cache {
				c := cache.NewMemoryCache()
				require.NoError(t, c.PutBlob("sha256:5216338b40a7b96416b8b9858974bbe4acc3096ee60acbc4dfb1ee02aecceb10", ftypes.BlobInfo{
					SchemaVersion: ftypes.BlobJSONSchemaVersion,
					OS: ftypes.OS{
						Family: "alpine",
						Name:   "3.11",
					},
					Applications: []ftypes.Application{
						{
							Type:     "bundler",
							FilePath: "/app/Gemfile.lock",
							Packages: []ftypes.Package{
								railsPkg,
>>>>>>> e9b3f0b7
							},
						},
					},
				}))
				return c
			},
			want: types.ScanResponse{
				Results: types.Results{
					{
						Target: "alpine:latest (alpine 3.11)",
						Class:  types.ClassOSPkg,
						Type:   ftypes.Alpine,
					},
<<<<<<< HEAD
					{
						Target: "/app/Gemfile.lock",
						Class:  types.ClassLangPkg,
						Type:   ftypes.Bundler,
						Packages: ftypes.Packages{
							railsPkg,
						},
						Vulnerabilities: []types.DetectedVulnerability{
							{
								VulnerabilityID:  "CVE-2014-0081",
								PkgName:          "rails",
								InstalledVersion: "4.0.2",
								FixedVersion:     "4.0.3, 3.2.17",
								Status:           dbTypes.StatusFixed,
								Layer: ftypes.Layer{
									DiffID: "sha256:0ea33a93585cf1917ba522b2304634c3073654062d5282c1346322967790ef33",
								},
								PrimaryURL: "https://avd.aquasec.com/nvd/cve-2014-0081",
								Vulnerability: dbTypes.Vulnerability{
									Title:       "xss",
									Description: "xss vulnerability",
									Severity:    "MEDIUM",
									References: []string{
										"http://example.com",
									},
									LastModifiedDate: lo.ToPtr(time.Date(2020, 2, 1, 1, 1, 0, 0, time.UTC)),
									PublishedDate:    lo.ToPtr(time.Date(2020, 1, 1, 1, 1, 0, 0, time.UTC)),
=======
					Vulnerabilities: []types.DetectedVulnerability{
						{
							VulnerabilityID:  "CVE-2014-0081",
							PkgName:          "rails",
							PkgIdentifier:    railsPkg.Identifier,
							InstalledVersion: railsPkg.Version,
							FixedVersion:     "4.0.3, 3.2.17",
							Status:           dbTypes.StatusFixed,
							Layer: ftypes.Layer{
								DiffID: "sha256:0ea33a93585cf1917ba522b2304634c3073654062d5282c1346322967790ef33",
							},
							PrimaryURL: "https://avd.aquasec.com/nvd/cve-2014-0081",
							Vulnerability: dbTypes.Vulnerability{
								Title:       "xss",
								Description: "xss vulnerability",
								Severity:    "MEDIUM",
								References: []string{
									"http://example.com",
>>>>>>> e9b3f0b7
								},
							},
						},
					},
				},
				OS: ftypes.OS{
					Family: "alpine",
					Name:   "3.11",
					Eosl:   true,
				},
				LayersMetadata: ftypes.LayersMetadata{
					{
						Size:   1000,
						DiffID: "sha256:5216338b40a7b96416b8b9858974bbe4acc3096ee60acbc4dfb1ee02aecceb10",
					},
				},
			},
		},
		{
			name: "happy path with unsupported os",
			args: args{
				target:   "fedora:27",
				layerIDs: []string{"sha256:5216338b40a7b96416b8b9858974bbe4acc3096ee60acbc4dfb1ee02aecceb10"},
				options: types.ScanOptions{
					PkgTypes: []string{
						types.PkgTypeOS,
						types.PkgTypeLibrary,
					},
					PkgRelationships: ftypes.Relationships,
					Scanners:         types.Scanners{types.VulnerabilityScanner},
				},
			},
			fixtures: []string{"testdata/fixtures/happy.yaml"},
<<<<<<< HEAD
			applyLayersExpectation: ApplierApplyLayersExpectation{
				Args: ApplierApplyLayersArgs{
					BlobIDs: []string{"sha256:5216338b40a7b96416b8b9858974bbe4acc3096ee60acbc4dfb1ee02aecceb10"},
				},
				Returns: ApplierApplyLayersReturns{
					Detail: ftypes.ArtifactDetail{
						OS: ftypes.OS{
							Family: "fedora",
							Name:   "27",
						},
						LayersMetadata: ftypes.LayersMetadata{
							{
								Size:   1000,
								DiffID: "sha256:5216338b40a7b96416b8b9858974bbe4acc3096ee60acbc4dfb1ee02aecceb10",
							},
						},
						Applications: []ftypes.Application{
							{
								Type:     ftypes.Bundler,
								FilePath: "/app/Gemfile.lock",
								Packages: []ftypes.Package{
									railsPkg,
								},
=======
			setupCache: func(t *testing.T) cache.Cache {
				c := cache.NewMemoryCache()
				require.NoError(t, c.PutBlob("sha256:5216338b40a7b96416b8b9858974bbe4acc3096ee60acbc4dfb1ee02aecceb10", ftypes.BlobInfo{
					SchemaVersion: ftypes.BlobJSONSchemaVersion,
					OS: ftypes.OS{
						Family: "fedora",
						Name:   "27",
					},
					Applications: []ftypes.Application{
						{
							Type:     ftypes.Bundler,
							FilePath: "/app/Gemfile.lock",
							Packages: []ftypes.Package{
								railsPkg,
>>>>>>> e9b3f0b7
							},
						},
					},
				}))
				return c
			},
<<<<<<< HEAD
			want: types.ScanResponse{
				Results: types.Results{
					{
						Target:   "/app/Gemfile.lock",
						Class:    types.ClassLangPkg,
						Type:     ftypes.Bundler,
						Packages: ftypes.Packages{railsPkg},
						Vulnerabilities: []types.DetectedVulnerability{
							{
								VulnerabilityID:  "CVE-2014-0081",
								PkgName:          railsPkg.Name,
								InstalledVersion: railsPkg.Version,
								FixedVersion:     "4.0.3, 3.2.17",
								Status:           dbTypes.StatusFixed,
								Layer: ftypes.Layer{
									DiffID: "sha256:0ea33a93585cf1917ba522b2304634c3073654062d5282c1346322967790ef33",
								},
								PrimaryURL: "https://avd.aquasec.com/nvd/cve-2014-0081",
								Vulnerability: dbTypes.Vulnerability{
									Title:       "xss",
									Description: "xss vulnerability",
									Severity:    "MEDIUM",
									References: []string{
										"http://example.com",
									},
									LastModifiedDate: lo.ToPtr(time.Date(2020, 2, 1, 1, 1, 0, 0, time.UTC)),
									PublishedDate:    lo.ToPtr(time.Date(2020, 1, 1, 1, 1, 0, 0, time.UTC)),
=======
			wantResults: types.Results{
				{
					Target:   "/app/Gemfile.lock",
					Class:    types.ClassLangPkg,
					Type:     ftypes.Bundler,
					Packages: ftypes.Packages{railsPkg},
					Vulnerabilities: []types.DetectedVulnerability{
						{
							VulnerabilityID:  "CVE-2014-0081",
							PkgName:          railsPkg.Name,
							PkgIdentifier:    railsPkg.Identifier,
							InstalledVersion: railsPkg.Version,
							FixedVersion:     "4.0.3, 3.2.17",
							Status:           dbTypes.StatusFixed,
							Layer: ftypes.Layer{
								DiffID: "sha256:0ea33a93585cf1917ba522b2304634c3073654062d5282c1346322967790ef33",
							},
							PrimaryURL: "https://avd.aquasec.com/nvd/cve-2014-0081",
							Vulnerability: dbTypes.Vulnerability{
								Title:       "xss",
								Description: "xss vulnerability",
								Severity:    "MEDIUM",
								References: []string{
									"http://example.com",
>>>>>>> e9b3f0b7
								},
							},
						},
					},
				},
				OS: ftypes.OS{
					Family: "fedora",
					Name:   "27",
				},
				LayersMetadata: ftypes.LayersMetadata{
					{
						Size:   1000,
						DiffID: "sha256:5216338b40a7b96416b8b9858974bbe4acc3096ee60acbc4dfb1ee02aecceb10",
					},
				},
			},
		},
		{
			name: "happy path with a scratch image",
			args: args{
				target:   "busybox:latest",
				layerIDs: []string{"sha256:a6d503001157aedc826853f9b67f26d35966221b158bff03849868ae4a821116"},
				options: types.ScanOptions{
					PkgTypes: []string{
						types.PkgTypeOS,
						types.PkgTypeLibrary,
					},
					PkgRelationships: ftypes.Relationships,
					Scanners:         types.Scanners{types.VulnerabilityScanner},
				},
			},
			fixtures: []string{"testdata/fixtures/happy.yaml"},
			setupCache: func(t *testing.T) cache.Cache {
				c := cache.NewMemoryCache()
				require.NoError(t, c.PutBlob("sha256:a6d503001157aedc826853f9b67f26d35966221b158bff03849868ae4a821116", ftypes.BlobInfo{
					SchemaVersion: ftypes.BlobJSONSchemaVersion,
					OS:            ftypes.OS{},
				}))
				return c
			},
			want: types.ScanResponse{
				Results: nil,
			},
		},
		{
			name: "happy path with only language-specific package detection, excluding direct packages",
			args: args{
				target:   "alpine:latest",
				layerIDs: []string{"sha256:0ea33a93585cf1917ba522b2304634c3073654062d5282c1346322967790ef33"},
				options: types.ScanOptions{
					PkgTypes: []string{types.PkgTypeLibrary},
					PkgRelationships: []ftypes.Relationship{
						ftypes.RelationshipUnknown,
						ftypes.RelationshipRoot,
						ftypes.RelationshipIndirect,
					},
					Scanners: types.Scanners{types.VulnerabilityScanner},
				},
			},
			fixtures: []string{"testdata/fixtures/happy.yaml"},
<<<<<<< HEAD
			applyLayersExpectation: ApplierApplyLayersExpectation{
				Args: ApplierApplyLayersArgs{
					BlobIDs: []string{"sha256:0ea33a93585cf1917ba522b2304634c3073654062d5282c1346322967790ef33"},
				},
				Returns: ApplierApplyLayersReturns{
					Detail: ftypes.ArtifactDetail{
						OS: ftypes.OS{
							Family: "alpine",
							Name:   "3.11",
						},
						LayersMetadata: ftypes.LayersMetadata{
							{
								Size:   1000,
								DiffID: "sha256:0ea33a93585cf1917ba522b2304634c3073654062d5282c1346322967790ef33",
							},
						},
						Packages: []ftypes.Package{
							muslPkg,
=======
			setupCache: func(t *testing.T) cache.Cache {
				c := cache.NewMemoryCache()
				require.NoError(t, c.PutBlob("sha256:0ea33a93585cf1917ba522b2304634c3073654062d5282c1346322967790ef33", ftypes.BlobInfo{
					SchemaVersion: ftypes.BlobJSONSchemaVersion,
					OS: ftypes.OS{
						Family: "alpine",
						Name:   "3.11",
					},
					PackageInfos: []ftypes.PackageInfo{
						{
							FilePath: "lib/apk/db/installed",
							Packages: []ftypes.Package{muslPkg},
>>>>>>> e9b3f0b7
						},
					},
					Applications: []ftypes.Application{
						{
							Type:     "bundler",
							FilePath: "/app/Gemfile.lock",
							Packages: []ftypes.Package{
								railsPkg,
							},
						},
						{
							Type:     "composer",
							FilePath: "/app/composer-lock.json",
							Packages: []ftypes.Package{
								laravelPkg, // will be excluded
								guzzlePkg,
							},
						},
					},
				}))
				return c
			},
<<<<<<< HEAD
			want: types.ScanResponse{
				Results: types.Results{
					{
						Target:   "/app/Gemfile.lock",
						Class:    types.ClassLangPkg,
						Type:     ftypes.Bundler,
						Packages: ftypes.Packages{railsPkg},
						Vulnerabilities: []types.DetectedVulnerability{
							{
								VulnerabilityID:  "CVE-2014-0081",
								PkgName:          railsPkg.Name,
								InstalledVersion: railsPkg.Version,
								FixedVersion:     "4.0.3, 3.2.17",
								Status:           dbTypes.StatusFixed,
								Layer: ftypes.Layer{
									DiffID: "sha256:0ea33a93585cf1917ba522b2304634c3073654062d5282c1346322967790ef33",
								},
								PrimaryURL: "https://avd.aquasec.com/nvd/cve-2014-0081",
								Vulnerability: dbTypes.Vulnerability{
									Title:       "xss",
									Description: "xss vulnerability",
									Severity:    "MEDIUM",
									References: []string{
										"http://example.com",
									},
									LastModifiedDate: lo.ToPtr(time.Date(2020, 2, 1, 1, 1, 0, 0, time.UTC)),
									PublishedDate:    lo.ToPtr(time.Date(2020, 1, 1, 1, 1, 0, 0, time.UTC)),
=======
			wantResults: types.Results{
				{
					Target:   "/app/Gemfile.lock",
					Class:    types.ClassLangPkg,
					Type:     ftypes.Bundler,
					Packages: ftypes.Packages{railsPkg},
					Vulnerabilities: []types.DetectedVulnerability{
						{
							VulnerabilityID:  "CVE-2014-0081",
							PkgName:          railsPkg.Name,
							PkgIdentifier:    railsPkg.Identifier,
							InstalledVersion: railsPkg.Version,
							FixedVersion:     "4.0.3, 3.2.17",
							Status:           dbTypes.StatusFixed,
							Layer: ftypes.Layer{
								DiffID: "sha256:0ea33a93585cf1917ba522b2304634c3073654062d5282c1346322967790ef33",
							},
							PrimaryURL: "https://avd.aquasec.com/nvd/cve-2014-0081",
							Vulnerability: dbTypes.Vulnerability{
								Title:       "xss",
								Description: "xss vulnerability",
								Severity:    "MEDIUM",
								References: []string{
									"http://example.com",
>>>>>>> e9b3f0b7
								},
							},
						},
					},
					{
						Target:   "/app/composer-lock.json",
						Class:    types.ClassLangPkg,
						Type:     ftypes.Composer,
						Packages: ftypes.Packages{guzzlePkg},
					},
				},
				OS: ftypes.OS{
					Family: "alpine",
					Name:   "3.11",
				},
				LayersMetadata: ftypes.LayersMetadata{
					{
						Size:   1000,
						DiffID: "sha256:0ea33a93585cf1917ba522b2304634c3073654062d5282c1346322967790ef33",
					},
				},
			},
		},
		{
			name: "happy path with misconfigurations",
			args: args{
				target:   "/app/configs",
				layerIDs: []string{"sha256:5216338b40a7b96416b8b9858974bbe4acc3096ee60acbc4dfb1ee02aecceb10"},
				options: types.ScanOptions{
					Scanners: types.Scanners{types.MisconfigScanner},
				},
			},
			fixtures: []string{"testdata/fixtures/happy.yaml"},
			setupCache: func(t *testing.T) cache.Cache {
				c := cache.NewMemoryCache()
				require.NoError(t, c.PutBlob("sha256:5216338b40a7b96416b8b9858974bbe4acc3096ee60acbc4dfb1ee02aecceb10", ftypes.BlobInfo{
					SchemaVersion: ftypes.BlobJSONSchemaVersion,
					DiffID:        "sha256:9922bc15eeefe1637b803ef2106f178152ce19a391f24aec838cbe2e48e73303",
					OS: ftypes.OS{
						Family: ftypes.Alpine,
						Name:   "3.11",
					},
					Misconfigurations: []ftypes.Misconfiguration{
						{
							FileType: ftypes.Kubernetes,
							FilePath: "/app/configs/pod.yaml",
							Warnings: []ftypes.MisconfResult{
								{
									Namespace: "main.kubernetes.id300",
									PolicyMetadata: ftypes.PolicyMetadata{
										ID:       "ID300",
										Type:     "Kubernetes Security Check",
										Title:    "Bad Deployment",
										Severity: "DUMMY",
									},
								},
							},
						},
						{
							FileType: ftypes.Kubernetes,
							FilePath: "/app/configs/deployment.yaml",
							Successes: []ftypes.MisconfResult{
								{
									Namespace: "builtin.kubernetes.id200",
									PolicyMetadata: ftypes.PolicyMetadata{
										ID:       "ID200",
										Type:     "Kubernetes Security Check",
										Title:    "Bad Deployment",
										Severity: "MEDIUM",
									},
								},
							},
							Failures: ftypes.MisconfResults{
								{
									Namespace: "main.kubernetes.id100",
									Message:   "something bad",
									PolicyMetadata: ftypes.PolicyMetadata{
										ID:       "ID100",
										Type:     "Kubernetes Security Check",
										Title:    "Bad Deployment",
										Severity: "HIGH",
									},
								},
							},
						},
					},
				}))
				return c
			},
<<<<<<< HEAD
			want: types.ScanResponse{
				Results: types.Results{
					{
						Target: "/app/configs/deployment.yaml",
						Class:  types.ClassConfig,
						Type:   ftypes.Kubernetes,
						Misconfigurations: []types.DetectedMisconfiguration{
							{
								Type:      "Kubernetes Security Check",
								ID:        "ID100",
								Title:     "Bad Deployment",
								Message:   "something bad",
								Namespace: "main.kubernetes.id100",
								Severity:  "HIGH",
								Status:    types.MisconfStatusFailure,
								Layer: ftypes.Layer{
									DiffID: "sha256:9922bc15eeefe1637b803ef2106f178152ce19a391f24aec838cbe2e48e73303",
								},
=======
			wantResults: types.Results{
				{
					Target: "/app/configs/deployment.yaml",
					Class:  types.ClassConfig,
					Type:   ftypes.Kubernetes,
					Misconfigurations: []types.DetectedMisconfiguration{
						{
							Type:      "Kubernetes Security Check",
							ID:        "ID100",
							Title:     "Bad Deployment",
							Message:   "something bad",
							Namespace: "main.kubernetes.id100",
							Severity:  "HIGH",
							Status:    types.MisconfStatusFailure,
							Layer: ftypes.Layer{
								DiffID: "sha256:9922bc15eeefe1637b803ef2106f178152ce19a391f24aec838cbe2e48e73303",
							},
							CauseMetadata: ftypes.CauseMetadata{
								Provider: "",
								Service:  "",
								Code:     ftypes.Code{},
							},
						},
						{
							Type:       "Kubernetes Security Check",
							ID:         "ID200",
							Title:      "Bad Deployment",
							Message:    "No issues found",
							Namespace:  "builtin.kubernetes.id200",
							Severity:   "MEDIUM",
							PrimaryURL: "https://avd.aquasec.com/misconfig/id200",
							References: []string{
								"https://avd.aquasec.com/misconfig/id200",
>>>>>>> e9b3f0b7
							},
							{
								Type:       "Kubernetes Security Check",
								ID:         "ID200",
								Title:      "Bad Deployment",
								Message:    "No issues found",
								Namespace:  "builtin.kubernetes.id200",
								Severity:   "MEDIUM",
								PrimaryURL: "https://avd.aquasec.com/misconfig/id200",
								References: []string{
									"https://avd.aquasec.com/misconfig/id200",
								},
								Status: types.MisconfStatusPassed,
								Layer: ftypes.Layer{
									DiffID: "sha256:9922bc15eeefe1637b803ef2106f178152ce19a391f24aec838cbe2e48e73303",
								},
							},
							CauseMetadata: ftypes.CauseMetadata{
								Provider: "",
								Service:  "",
								Code:     ftypes.Code{},
							},
						},
					},
					{
						Target: "/app/configs/pod.yaml",
						Class:  types.ClassConfig,
						Type:   ftypes.Kubernetes,
						Misconfigurations: []types.DetectedMisconfiguration{
							{
								Type:      "Kubernetes Security Check",
								ID:        "ID300",
								Title:     "Bad Deployment",
								Message:   "No issues found",
								Namespace: "main.kubernetes.id300",
								Severity:  "MEDIUM",
								Status:    types.MisconfStatusFailure,
								Layer: ftypes.Layer{
									DiffID: "sha256:9922bc15eeefe1637b803ef2106f178152ce19a391f24aec838cbe2e48e73303",
								},
							},
						},
					},
				},
			},
			wantOS: ftypes.OS{
				Family: "alpine",
				Name:   "3.11",
				Eosl:   false,
			},
		},
		{
			name: "sad path: ApplyLayers returns an error",
			args: args{
				target:   "alpine:latest",
				layerIDs: []string{"sha256:5216338b40a7b96416b8b9858974bbe4acc3096ee60acbc4dfb1ee02aecceb10"},
				options: types.ScanOptions{
					PkgTypes: []string{
						types.PkgTypeOS,
						types.PkgTypeLibrary,
					},
					PkgRelationships: ftypes.Relationships,
					Scanners:         types.Scanners{types.VulnerabilityScanner},
				},
			},
			fixtures: []string{"testdata/fixtures/happy.yaml"},
			setupCache: func(t *testing.T) cache.Cache {
				c := cache.NewMemoryCache()
				require.NoError(t, c.PutBlob("sha256:5216338b40a7b96416b8b9858974bbe4acc3096ee60acbc4dfb1ee02aecceb10", ftypes.BlobInfo{
					SchemaVersion: 0,
				}))
				return c
			},
			wantErr: "failed to apply layers",
		},
		{
			name: "sad path: library.Detect returns an error",
			args: args{
				target:   "alpine:latest",
				layerIDs: []string{"sha256:5216338b40a7b96416b8b9858974bbe4acc3096ee60acbc4dfb1ee02aecceb10"},
				options: types.ScanOptions{
					PkgTypes:         []string{types.PkgTypeLibrary},
					PkgRelationships: ftypes.Relationships,
					Scanners:         types.Scanners{types.VulnerabilityScanner},
				},
			},
			fixtures: []string{"testdata/fixtures/sad.yaml"},
<<<<<<< HEAD
			applyLayersExpectation: ApplierApplyLayersExpectation{
				Args: ApplierApplyLayersArgs{
					BlobIDs: []string{"sha256:5216338b40a7b96416b8b9858974bbe4acc3096ee60acbc4dfb1ee02aecceb10"},
				},
				Returns: ApplierApplyLayersReturns{
					Detail: ftypes.ArtifactDetail{
						OS: ftypes.OS{
							Family: "alpine",
							Name:   "3.11",
						},
						LayersMetadata: ftypes.LayersMetadata{
							{
								Size:   1000,
								DiffID: "sha256:5216338b40a7b96416b8b9858974bbe4acc3096ee60acbc4dfb1ee02aecceb10",
							},
						},
						Packages: []ftypes.Package{
							{
								Name:    "musl",
								Version: "1.2.3",
								Layer: ftypes.Layer{
									DiffID: "sha256:ebf12965380b39889c99a9c02e82ba465f887b45975b6e389d42e9e6a3857888",
								},
							},
						},
						Applications: []ftypes.Application{
							{
								Type:     "bundler",
								FilePath: "/app/Gemfile.lock",
								Packages: []ftypes.Package{
									{
										Name:    "rails",
										Version: "6.0",
										Layer: ftypes.Layer{
											DiffID: "sha256:9bdb2c849099a99c8ab35f6fd7469c623635e8f4479a0a5a3df61e22bae509f6",
										},
=======
			setupCache: func(t *testing.T) cache.Cache {
				c := cache.NewMemoryCache()
				require.NoError(t, c.PutBlob("sha256:5216338b40a7b96416b8b9858974bbe4acc3096ee60acbc4dfb1ee02aecceb10", ftypes.BlobInfo{
					SchemaVersion: ftypes.BlobJSONSchemaVersion,
					OS: ftypes.OS{
						Family: "alpine",
						Name:   "3.11",
					},
					Applications: []ftypes.Application{
						{
							Type:     ftypes.Bundler,
							FilePath: "/app/Gemfile.lock",
							Packages: []ftypes.Package{
								{
									Name:    "rails",
									Version: "6.0",
									Layer: ftypes.Layer{
										DiffID: "sha256:9bdb2c849099a99c8ab35f6fd7469c623635e8f4479a0a5a3df61e22bae509f6",
>>>>>>> e9b3f0b7
									},
								},
							},
						},
					},
				}))
				return c
			},
			wantErr: "failed to scan application libraries",
		},
		{
			name: "scan image history",
			args: args{
				target:   "alpine:latest",
				layerIDs: []string{"sha256:5216338b40a7b96416b8b9858974bbe4acc3096ee60acbc4dfb1ee02aecceb10"},
				options: types.ScanOptions{
					ImageConfigScanners: types.Scanners{types.MisconfigScanner},
				},
			},
			fixtures: []string{"testdata/fixtures/happy.yaml"},
<<<<<<< HEAD
			applyLayersExpectation: ApplierApplyLayersExpectation{
				Args: ApplierApplyLayersArgs{
					BlobIDs: []string{"sha256:5216338b40a7b96416b8b9858974bbe4acc3096ee60acbc4dfb1ee02aecceb10"},
				},
				Returns: ApplierApplyLayersReturns{
					Detail: ftypes.ArtifactDetail{
						OS: ftypes.OS{
							Family: ftypes.Alpine,
							Name:   "3.11",
						},
						LayersMetadata: ftypes.LayersMetadata{
							{
								Size:   1000,
								DiffID: "sha256:5216338b40a7b96416b8b9858974bbe4acc3096ee60acbc4dfb1ee02aecceb10",
							},
						},
						Misconfigurations: []ftypes.Misconfiguration{
							{
								FileType: ftypes.Dockerfile,
								FilePath: "Dockerfile",
								Successes: ftypes.MisconfResults{
									{
										Namespace: "builtin.dockerfile.DS001",
										Query:     "data.builtin.dockerfile.DS001.deny",
										Message:   "",
										PolicyMetadata: ftypes.PolicyMetadata{
											ID:                 "DS001",
											AVDID:              "AVD-DS-0001",
											Type:               "Dockerfile Security Check",
											Title:              "':latest' tag used",
											Description:        "When using a 'FROM' statement you should use a specific tag to avoid uncontrolled behavior when the image is updated.",
											Severity:           "MEDIUM",
											RecommendedActions: "Add a tag to the image in the 'FROM' statement",
										},
										CauseMetadata: ftypes.CauseMetadata{
											Provider: "Dockerfile",
											Service:  "general",
											Code:     ftypes.Code{},
										},
=======
			setupCache: func(t *testing.T) cache.Cache {
				c := cache.NewMemoryCache()
				require.NoError(t, c.PutBlob("sha256:5216338b40a7b96416b8b9858974bbe4acc3096ee60acbc4dfb1ee02aecceb10", ftypes.BlobInfo{
					SchemaVersion: ftypes.BlobJSONSchemaVersion,
					OS: ftypes.OS{
						Family: ftypes.Alpine,
						Name:   "3.11",
					},
					Misconfigurations: []ftypes.Misconfiguration{
						{
							FileType: ftypes.Dockerfile,
							FilePath: "Dockerfile",
							Successes: ftypes.MisconfResults{
								{
									Namespace: "builtin.dockerfile.DS001",
									Query:     "data.builtin.dockerfile.DS001.deny",
									Message:   "",
									PolicyMetadata: ftypes.PolicyMetadata{
										ID:                 "DS001",
										AVDID:              "AVD-DS-0001",
										Type:               "Dockerfile Security Check",
										Title:              "':latest' tag used",
										Description:        "When using a 'FROM' statement you should use a specific tag to avoid uncontrolled behavior when the image is updated.",
										Severity:           "MEDIUM",
										RecommendedActions: "Add a tag to the image in the 'FROM' statement",
									},
									CauseMetadata: ftypes.CauseMetadata{
										Provider: "Dockerfile",
										Service:  "general",
										Code:     ftypes.Code{},
>>>>>>> e9b3f0b7
									},
								},
							},
							Failures: ftypes.MisconfResults{
								{
									Namespace: "builtin.dockerfile.DS002",
									Query:     "data.builtin.dockerfile.DS002.deny",
									Message:   "Specify at least 1 USER command in Dockerfile with non-root user as argument",
									PolicyMetadata: ftypes.PolicyMetadata{
										ID:                 "DS002",
										AVDID:              "AVD-DS-0002",
										Type:               "Dockerfile Security Check",
										Title:              "Image user should not be 'root'",
										Description:        "Running containers with 'root' user can lead to a container escape situation. It is a best practice to run containers as non-root users, which can be done by adding a 'USER' statement to the Dockerfile.",
										Severity:           "HIGH",
										RecommendedActions: "Add 'USER <non root user name>' line to the Dockerfile",
									},
									CauseMetadata: ftypes.CauseMetadata{
										Provider: "Dockerfile",
										Service:  "general",
										Code:     ftypes.Code{},
									},
								},
							},
						},
					},
				}))
				return c
			},
			want: types.ScanResponse{
				Results: types.Results{
					{
						Target: "Dockerfile",
						Class:  types.ClassConfig,
						Type:   ftypes.Dockerfile,
						Misconfigurations: []types.DetectedMisconfiguration{
							{
								Namespace:   "builtin.dockerfile.DS002",
								Query:       "data.builtin.dockerfile.DS002.deny",
								Message:     "Specify at least 1 USER command in Dockerfile with non-root user as argument",
								Type:        "Dockerfile Security Check",
								ID:          "DS002",
								AVDID:       "AVD-DS-0002",
								Title:       "Image user should not be 'root'",
								Description: "Running containers with 'root' user can lead to a container escape situation. It is a best practice to run containers as non-root users, which can be done by adding a 'USER' statement to the Dockerfile.",
								Severity:    "HIGH",
								Resolution:  "Add 'USER <non root user name>' line to the Dockerfile",
								Status:      types.MisconfStatusFailure,
								PrimaryURL:  "https://avd.aquasec.com/misconfig/ds002",
								References:  []string{"https://avd.aquasec.com/misconfig/ds002"},
								CauseMetadata: ftypes.CauseMetadata{
									Provider: "Dockerfile",
									Service:  "general",
									Code:     ftypes.Code{},
								},
							},
							{
								Namespace:   "builtin.dockerfile.DS001",
								Query:       "data.builtin.dockerfile.DS001.deny",
								Message:     "No issues found",
								Type:        "Dockerfile Security Check",
								ID:          "DS001",
								AVDID:       "AVD-DS-0001",
								Title:       "':latest' tag used",
								Description: "When using a 'FROM' statement you should use a specific tag to avoid uncontrolled behavior when the image is updated.",
								Severity:    "MEDIUM",
								Resolution:  "Add a tag to the image in the 'FROM' statement",
								Status:      types.MisconfStatusPassed,
								CauseMetadata: ftypes.CauseMetadata{
									Provider: "Dockerfile",
									Service:  "general",
									Code:     ftypes.Code{},
								},
								PrimaryURL: "https://avd.aquasec.com/misconfig/ds001",
								References: []string{"https://avd.aquasec.com/misconfig/ds001"},
							},
						},
					},
				},
				OS: ftypes.OS{
					Family: "alpine",
					Name:   "3.11",
					Eosl:   false,
				},
				LayersMetadata: ftypes.LayersMetadata{
					{
						Size:   1000,
						DiffID: "sha256:5216338b40a7b96416b8b9858974bbe4acc3096ee60acbc4dfb1ee02aecceb10",
					},
				},
			},
		},
	}

	for _, tt := range tests {
		t.Run(tt.name, func(t *testing.T) {
			_ = dbtest.InitDB(t, tt.fixtures)
			defer db.Close()

			c := tt.setupCache(t)
			a := applier.NewApplier(c)
			s := NewScanner(a, ospkg.NewScanner(), langpkg.NewScanner(), vulnerability.NewClient(db.Config{}))

<<<<<<< HEAD
			s := NewScanner(applier, ospkg.NewScanner(), langpkg.NewScanner(), vulnerability.NewClient(db.Config{}))
			gotResponse, err := s.Scan(context.Background(), tt.args.target, "", tt.args.layerIDs, tt.args.options)
=======
			gotResults, gotOS, err := s.Scan(context.Background(), tt.args.target, "", tt.args.layerIDs, tt.args.options)
>>>>>>> e9b3f0b7
			if tt.wantErr != "" {
				require.ErrorContains(t, err, tt.wantErr, tt.name)
				return
			}

			require.NoError(t, err, tt.name)
<<<<<<< HEAD
			assert.Equal(t, tt.want, gotResponse)

			applier.AssertExpectations(t)
=======
			assert.Equal(t, tt.wantResults, gotResults)
			assert.Equal(t, tt.wantOS, gotOS)
>>>>>>> e9b3f0b7
		})
	}
}<|MERGE_RESOLUTION|>--- conflicted
+++ resolved
@@ -149,22 +149,12 @@
 		options  types.ScanOptions
 	}
 	tests := []struct {
-<<<<<<< HEAD
-		name                   string
-		args                   args
-		fixtures               []string
-		applyLayersExpectation ApplierApplyLayersExpectation
-		want                   types.ScanResponse
-		wantErr                string
-=======
-		name        string
-		args        args
-		fixtures    []string
-		setupCache  func(t *testing.T) cache.Cache
-		wantResults types.Results
-		wantOS      ftypes.OS
-		wantErr     string
->>>>>>> e9b3f0b7
+		name       string
+		args       args
+		fixtures   []string
+		setupCache func(t *testing.T) cache.Cache
+		want       types.ScanResponse
+		wantErr    string
 	}{
 		{
 			name: "happy path",
@@ -181,26 +171,6 @@
 				},
 			},
 			fixtures: []string{"testdata/fixtures/happy.yaml"},
-<<<<<<< HEAD
-			applyLayersExpectation: ApplierApplyLayersExpectation{
-				Args: ApplierApplyLayersArgs{
-					BlobIDs: []string{"sha256:5216338b40a7b96416b8b9858974bbe4acc3096ee60acbc4dfb1ee02aecceb10"},
-				},
-				Returns: ApplierApplyLayersReturns{
-					Detail: ftypes.ArtifactDetail{
-						OS: ftypes.OS{
-							Family: ftypes.Alpine,
-							Name:   "3.11",
-						},
-						LayersMetadata: ftypes.LayersMetadata{
-							{
-								Size:   1000,
-								DiffID: "sha256:5216338b40a7b96416b8b9858974bbe4acc3096ee60acbc4dfb1ee02aecceb10",
-							},
-						},
-						Packages: []ftypes.Package{
-							muslPkg,
-=======
 			setupCache: func(t *testing.T) cache.Cache {
 				c := cache.NewMemoryCache()
 				require.NoError(t, c.PutBlob("sha256:5216338b40a7b96416b8b9858974bbe4acc3096ee60acbc4dfb1ee02aecceb10", ftypes.BlobInfo{
@@ -209,11 +179,16 @@
 						Family: ftypes.Alpine,
 						Name:   "3.11",
 					},
+					LayersMetadata: ftypes.LayersMetadata{
+						{
+							Size:   1000,
+							DiffID: "sha256:5216338b40a7b96416b8b9858974bbe4acc3096ee60acbc4dfb1ee02aecceb10",
+						},
+					},
 					PackageInfos: []ftypes.PackageInfo{
 						{
 							FilePath: "lib/apk/db/installed",
 							Packages: []ftypes.Package{muslPkg},
->>>>>>> e9b3f0b7
 						},
 					},
 					Applications: []ftypes.Application{
@@ -226,7 +201,6 @@
 				}))
 				return c
 			},
-<<<<<<< HEAD
 			want: types.ScanResponse{
 				Results: types.Results{
 					{
@@ -240,6 +214,7 @@
 							{
 								VulnerabilityID:  "CVE-2020-9999",
 								PkgName:          muslPkg.Name,
+								PkgIdentifier:    muslPkg.Identifier,
 								InstalledVersion: muslPkg.Version,
 								FixedVersion:     "1.2.4",
 								Status:           dbTypes.StatusFixed,
@@ -266,6 +241,7 @@
 							{
 								VulnerabilityID:  "CVE-2014-0081",
 								PkgName:          railsPkg.Name,
+								PkgIdentifier:    railsPkg.Identifier,
 								InstalledVersion: railsPkg.Version,
 								FixedVersion:     "4.0.3, 3.2.17",
 								Status:           dbTypes.StatusFixed,
@@ -282,61 +258,6 @@
 									},
 									LastModifiedDate: lo.ToPtr(time.Date(2020, 2, 1, 1, 1, 0, 0, time.UTC)),
 									PublishedDate:    lo.ToPtr(time.Date(2020, 1, 1, 1, 1, 0, 0, time.UTC)),
-=======
-			wantResults: types.Results{
-				{
-					Target: "alpine:latest (alpine 3.11)",
-					Class:  types.ClassOSPkg,
-					Type:   ftypes.Alpine,
-					Packages: ftypes.Packages{
-						muslPkg,
-					},
-					Vulnerabilities: []types.DetectedVulnerability{
-						{
-							VulnerabilityID:  "CVE-2020-9999",
-							PkgName:          muslPkg.Name,
-							PkgIdentifier:    muslPkg.Identifier,
-							InstalledVersion: muslPkg.Version,
-							FixedVersion:     "1.2.4",
-							Status:           dbTypes.StatusFixed,
-							Layer: ftypes.Layer{
-								DiffID: "sha256:ebf12965380b39889c99a9c02e82ba465f887b45975b6e389d42e9e6a3857888",
-							},
-							PrimaryURL: "https://avd.aquasec.com/nvd/cve-2020-9999",
-							Vulnerability: dbTypes.Vulnerability{
-								Title:       "dos",
-								Description: "dos vulnerability",
-								Severity:    "HIGH",
-							},
-						},
-					},
-				},
-				{
-					Target: "/app/Gemfile.lock",
-					Class:  types.ClassLangPkg,
-					Type:   ftypes.Bundler,
-					Packages: ftypes.Packages{
-						railsPkg,
-					},
-					Vulnerabilities: []types.DetectedVulnerability{
-						{
-							VulnerabilityID:  "CVE-2014-0081",
-							PkgName:          railsPkg.Name,
-							PkgIdentifier:    railsPkg.Identifier,
-							InstalledVersion: railsPkg.Version,
-							FixedVersion:     "4.0.3, 3.2.17",
-							Status:           dbTypes.StatusFixed,
-							Layer: ftypes.Layer{
-								DiffID: "sha256:0ea33a93585cf1917ba522b2304634c3073654062d5282c1346322967790ef33",
-							},
-							PrimaryURL: "https://avd.aquasec.com/nvd/cve-2014-0081",
-							Vulnerability: dbTypes.Vulnerability{
-								Title:       "xss",
-								Description: "xss vulnerability",
-								Severity:    "MEDIUM",
-								References: []string{
-									"http://example.com",
->>>>>>> e9b3f0b7
 								},
 							},
 						},
@@ -374,26 +295,6 @@
 				},
 			},
 			fixtures: []string{"testdata/fixtures/happy.yaml"},
-<<<<<<< HEAD
-			applyLayersExpectation: ApplierApplyLayersExpectation{
-				Args: ApplierApplyLayersArgs{
-					BlobIDs: []string{"sha256:5216338b40a7b96416b8b9858974bbe4acc3096ee60acbc4dfb1ee02aecceb10"},
-				},
-				Returns: ApplierApplyLayersReturns{
-					Detail: ftypes.ArtifactDetail{
-						OS: ftypes.OS{
-							Family: ftypes.Alpine,
-							Name:   "3.10",
-						},
-						LayersMetadata: ftypes.LayersMetadata{
-							{
-								Size:   1000,
-								DiffID: "sha256:5216338b40a7b96416b8b9858974bbe4acc3096ee60acbc4dfb1ee02aecceb10",
-							},
-						},
-						Packages: []ftypes.Package{
-							muslPkg,
-=======
 			setupCache: func(t *testing.T) cache.Cache {
 				c := cache.NewMemoryCache()
 				require.NoError(t, c.PutBlob("sha256:5216338b40a7b96416b8b9858974bbe4acc3096ee60acbc4dfb1ee02aecceb10", ftypes.BlobInfo{
@@ -402,17 +303,21 @@
 						Family: ftypes.Alpine,
 						Name:   "3.11",
 					},
+					LayersMetadata: ftypes.LayersMetadata{
+						{
+							Size:   1000,
+							DiffID: "sha256:5216338b40a7b96416b8b9858974bbe4acc3096ee60acbc4dfb1ee02aecceb10",
+						},
+					},
 					PackageInfos: []ftypes.PackageInfo{
 						{
 							FilePath: "lib/apk/db/installed",
 							Packages: []ftypes.Package{muslPkg},
->>>>>>> e9b3f0b7
 						},
 					},
 				}))
 				return c
 			},
-<<<<<<< HEAD
 			want: types.ScanResponse{
 				Results: types.Results{
 					{
@@ -426,6 +331,7 @@
 							{
 								VulnerabilityID:  "CVE-2020-9999",
 								PkgName:          muslPkg.Name,
+								PkgIdentifier:    muslPkg.Identifier,
 								InstalledVersion: muslPkg.Version,
 								FixedVersion:     "1.2.4",
 								Status:           dbTypes.StatusFixed,
@@ -438,32 +344,6 @@
 									Description: "dos vulnerability",
 									Severity:    "HIGH",
 								},
-=======
-			wantResults: types.Results{
-				{
-					Target: "alpine:latest (alpine 3.11)",
-					Class:  types.ClassOSPkg,
-					Type:   ftypes.Alpine,
-					Packages: ftypes.Packages{
-						muslPkg,
-					},
-					Vulnerabilities: []types.DetectedVulnerability{
-						{
-							VulnerabilityID:  "CVE-2020-9999",
-							PkgName:          muslPkg.Name,
-							PkgIdentifier:    muslPkg.Identifier,
-							InstalledVersion: muslPkg.Version,
-							FixedVersion:     "1.2.4",
-							Status:           dbTypes.StatusFixed,
-							Layer: ftypes.Layer{
-								DiffID: "sha256:ebf12965380b39889c99a9c02e82ba465f887b45975b6e389d42e9e6a3857888",
-							},
-							PrimaryURL: "https://avd.aquasec.com/nvd/cve-2020-9999",
-							Vulnerability: dbTypes.Vulnerability{
-								Title:       "dos",
-								Description: "dos vulnerability",
-								Severity:    "HIGH",
->>>>>>> e9b3f0b7
 							},
 						},
 					},
@@ -492,27 +372,6 @@
 				},
 			},
 			fixtures: []string{"testdata/fixtures/happy.yaml"},
-<<<<<<< HEAD
-			applyLayersExpectation: ApplierApplyLayersExpectation{
-				Args: ApplierApplyLayersArgs{
-					BlobIDs: []string{"sha256:5216338b40a7b96416b8b9858974bbe4acc3096ee60acbc4dfb1ee02aecceb10"},
-				},
-				Returns: ApplierApplyLayersReturns{
-					Detail: ftypes.ArtifactDetail{
-						OS: ftypes.OS{
-							Family: ftypes.Alpine,
-							Name:   "3.11",
-						},
-						LayersMetadata: ftypes.LayersMetadata{
-							{
-								Size:   1000,
-								DiffID: "sha256:5216338b40a7b96416b8b9858974bbe4acc3096ee60acbc4dfb1ee02aecceb10",
-							},
-						},
-						Packages: []ftypes.Package{
-							muslPkg,
-							python39min,
-=======
 			setupCache: func(t *testing.T) cache.Cache {
 				c := cache.NewMemoryCache()
 				require.NoError(t, c.PutBlob("sha256:5216338b40a7b96416b8b9858974bbe4acc3096ee60acbc4dfb1ee02aecceb10", ftypes.BlobInfo{
@@ -521,13 +380,18 @@
 						Family: ftypes.Alpine,
 						Name:   "3.11",
 					},
+					LayersMetadata: ftypes.LayersMetadata{
+						{
+							Size:   1000,
+							DiffID: "sha256:5216338b40a7b96416b8b9858974bbe4acc3096ee60acbc4dfb1ee02aecceb10",
+						},
+					},
 					PackageInfos: []ftypes.PackageInfo{
 						{
 							FilePath: "lib/apk/db/installed",
 							Packages: []ftypes.Package{
 								muslPkg,
 							},
->>>>>>> e9b3f0b7
 						},
 					},
 					Applications: []ftypes.Application{
@@ -550,7 +414,6 @@
 				}))
 				return c
 			},
-<<<<<<< HEAD
 			want: types.ScanResponse{
 				Results: types.Results{
 					{
@@ -564,27 +427,6 @@
 								Name:       "MIT",
 								Confidence: 1,
 							},
-							{
-								Severity:   "UNKNOWN",
-								Category:   "unknown",
-								PkgName:    python39min.Name,
-								Name:       "CUSTOM License: Redistribution and use...",
-								Text:       "Redistribution and use in source and binary forms, with or without",
-								Confidence: 1,
-							},
-=======
-			wantResults: types.Results{
-				{
-					Target: "OS Packages",
-					Class:  types.ClassLicense,
-					Licenses: []types.DetectedLicense{
-						{
-							Severity:   "UNKNOWN",
-							Category:   "unknown",
-							PkgName:    muslPkg.Name,
-							Name:       "MIT",
-							Confidence: 1,
->>>>>>> e9b3f0b7
 						},
 					},
 					{
@@ -658,39 +500,22 @@
 				},
 			},
 			fixtures: []string{"testdata/fixtures/happy.yaml"},
-<<<<<<< HEAD
-			applyLayersExpectation: ApplierApplyLayersExpectation{
-				Args: ApplierApplyLayersArgs{
-					BlobIDs: []string{"sha256:5216338b40a7b96416b8b9858974bbe4acc3096ee60acbc4dfb1ee02aecceb10"},
-				},
-				Returns: ApplierApplyLayersReturns{
-					Detail: ftypes.ArtifactDetail{
-						OS: ftypes.OS{},
-						LayersMetadata: ftypes.LayersMetadata{
-							{
-								Size:   1000,
-								DiffID: "sha256:5216338b40a7b96416b8b9858974bbe4acc3096ee60acbc4dfb1ee02aecceb10",
-							},
-						},
-						Applications: []ftypes.Application{
-							{
-								Type:     ftypes.Bundler,
-								FilePath: "/app1/Gemfile.lock",
-								Packages: []ftypes.Package{
-									innocentPkg, // no vulnerability
-								},
-=======
 			setupCache: func(t *testing.T) cache.Cache {
 				c := cache.NewMemoryCache()
 				require.NoError(t, c.PutBlob("sha256:5216338b40a7b96416b8b9858974bbe4acc3096ee60acbc4dfb1ee02aecceb10", ftypes.BlobInfo{
 					SchemaVersion: ftypes.BlobJSONSchemaVersion,
+					LayersMetadata: ftypes.LayersMetadata{
+						{
+							Size:   1000,
+							DiffID: "sha256:5216338b40a7b96416b8b9858974bbe4acc3096ee60acbc4dfb1ee02aecceb10",
+						},
+					},
 					Applications: []ftypes.Application{
 						{
 							Type:     ftypes.Bundler,
 							FilePath: "/app1/Gemfile.lock",
 							Packages: []ftypes.Package{
 								innocentPkg, // no vulnerability
->>>>>>> e9b3f0b7
 							},
 						},
 						{
@@ -714,7 +539,6 @@
 							innocentPkg,
 						},
 					},
-<<<<<<< HEAD
 					{
 						Target: "/app2/Gemfile.lock",
 						Class:  types.ClassLangPkg,
@@ -726,6 +550,7 @@
 							{
 								VulnerabilityID:  "CVE-2014-0081",
 								PkgName:          railsPkg.Name,
+								PkgIdentifier:    railsPkg.Identifier,
 								InstalledVersion: railsPkg.Version,
 								FixedVersion:     "4.0.3, 3.2.17",
 								Status:           dbTypes.StatusFixed,
@@ -742,26 +567,6 @@
 									},
 									LastModifiedDate: lo.ToPtr(time.Date(2020, 2, 1, 1, 1, 0, 0, time.UTC)),
 									PublishedDate:    lo.ToPtr(time.Date(2020, 1, 1, 1, 1, 0, 0, time.UTC)),
-=======
-					Vulnerabilities: []types.DetectedVulnerability{
-						{
-							VulnerabilityID:  "CVE-2014-0081",
-							PkgName:          railsPkg.Name,
-							PkgIdentifier:    railsPkg.Identifier,
-							InstalledVersion: railsPkg.Version,
-							FixedVersion:     "4.0.3, 3.2.17",
-							Status:           dbTypes.StatusFixed,
-							Layer: ftypes.Layer{
-								DiffID: "sha256:0ea33a93585cf1917ba522b2304634c3073654062d5282c1346322967790ef33",
-							},
-							PrimaryURL: "https://avd.aquasec.com/nvd/cve-2014-0081",
-							Vulnerability: dbTypes.Vulnerability{
-								Title:       "xss",
-								Description: "xss vulnerability",
-								Severity:    "MEDIUM",
-								References: []string{
-									"http://example.com",
->>>>>>> e9b3f0b7
 								},
 							},
 						},
@@ -811,7 +616,6 @@
 				}))
 				return c
 			},
-<<<<<<< HEAD
 			want: types.ScanResponse{
 				Results: types.Results{
 					{
@@ -820,199 +624,20 @@
 						Type:   ftypes.Bundler,
 						Packages: []ftypes.Package{
 							{
-								Name:    "rails",
-								Version: "4.0.2",
+								Name:       railsPkg.Name,
+								Version:    railsPkg.Version,
+								Identifier: railsPkg.Identifier,
+								Layer: ftypes.Layer{
+									DiffID: "sha256:0ea33a93585cf1917ba522b2304634c3073654062d5282c1346322967790ef33",
+								},
 							},
 						},
 						Vulnerabilities: []types.DetectedVulnerability{
 							{
 								VulnerabilityID:  "CVE-2014-0081",
-								PkgName:          "rails",
-								InstalledVersion: "4.0.2",
-								FixedVersion:     "4.0.3, 3.2.17",
-								Status:           dbTypes.StatusFixed,
-								PrimaryURL:       "https://avd.aquasec.com/nvd/cve-2014-0081",
-								Vulnerability: dbTypes.Vulnerability{
-									Title:       "xss",
-									Description: "xss vulnerability",
-									Severity:    "MEDIUM",
-									References: []string{
-										"http://example.com",
-									},
-									LastModifiedDate: lo.ToPtr(time.Date(2020, 2, 1, 1, 1, 0, 0, time.UTC)),
-									PublishedDate:    lo.ToPtr(time.Date(2020, 1, 1, 1, 1, 0, 0, time.UTC)),
-=======
-			wantResults: types.Results{
-				{
-					Target: "",
-					Class:  types.ClassLangPkg,
-					Type:   ftypes.Bundler,
-					Packages: []ftypes.Package{
-						{
-							Name:       railsPkg.Name,
-							Version:    railsPkg.Version,
-							Identifier: railsPkg.Identifier,
-							Layer: ftypes.Layer{
-								DiffID: "sha256:0ea33a93585cf1917ba522b2304634c3073654062d5282c1346322967790ef33",
-							},
-						},
-					},
-					Vulnerabilities: []types.DetectedVulnerability{
-						{
-							VulnerabilityID:  "CVE-2014-0081",
-							PkgName:          railsPkg.Name,
-							PkgIdentifier:    railsPkg.Identifier,
-							InstalledVersion: railsPkg.Version,
-							FixedVersion:     "4.0.3, 3.2.17",
-							Status:           dbTypes.StatusFixed,
-							Layer: ftypes.Layer{
-								DiffID: "sha256:0ea33a93585cf1917ba522b2304634c3073654062d5282c1346322967790ef33",
-							},
-							PrimaryURL: "https://avd.aquasec.com/nvd/cve-2014-0081",
-							Vulnerability: dbTypes.Vulnerability{
-								Title:       "xss",
-								Description: "xss vulnerability",
-								Severity:    "MEDIUM",
-								References: []string{
-									"http://example.com",
->>>>>>> e9b3f0b7
-								},
-							},
-						},
-					},
-<<<<<<< HEAD
-					{
-						Target: "",
-						Class:  types.ClassLangPkg,
-						Type:   ftypes.Composer,
-						Packages: []ftypes.Package{
-							{
-								Name:    "laravel/framework",
-								Version: "6.0.0",
-							},
-						},
-						Vulnerabilities: []types.DetectedVulnerability{
-							{
-								VulnerabilityID:  "CVE-2021-21263",
-								PkgName:          "laravel/framework",
-								InstalledVersion: "6.0.0",
-								FixedVersion:     "8.22.1, 7.30.3, 6.20.12",
-								Status:           dbTypes.StatusFixed,
-=======
-				},
-				{
-					Target: "",
-					Class:  types.ClassLangPkg,
-					Type:   ftypes.Composer,
-					Packages: []ftypes.Package{
-						{
-							Name:         laravelPkg.Name,
-							Version:      laravelPkg.Version,
-							Identifier:   laravelPkg.Identifier,
-							Relationship: ftypes.RelationshipDirect,
-							Layer: ftypes.Layer{
-								DiffID: "sha256:0ea33a93585cf1917ba522b2304634c3073654062d5282c1346322967790ef33",
-							},
-						},
-					},
-					Vulnerabilities: []types.DetectedVulnerability{
-						{
-							VulnerabilityID:  "CVE-2021-21263",
-							PkgName:          laravelPkg.Name,
-							PkgIdentifier:    laravelPkg.Identifier,
-							InstalledVersion: laravelPkg.Version,
-							FixedVersion:     "8.22.1, 7.30.3, 6.20.12",
-							Status:           dbTypes.StatusFixed,
-							Layer: ftypes.Layer{
-								DiffID: "sha256:0ea33a93585cf1917ba522b2304634c3073654062d5282c1346322967790ef33",
->>>>>>> e9b3f0b7
-							},
-						},
-					},
-				},
-			},
-		},
-		{
-			name: "happy path with no package",
-			args: args{
-				target:   "alpine:latest",
-				layerIDs: []string{"sha256:5216338b40a7b96416b8b9858974bbe4acc3096ee60acbc4dfb1ee02aecceb10"},
-				options: types.ScanOptions{
-					PkgTypes: []string{
-						types.PkgTypeOS,
-						types.PkgTypeLibrary,
-					},
-					PkgRelationships: ftypes.Relationships,
-					Scanners:         types.Scanners{types.VulnerabilityScanner},
-				},
-			},
-			fixtures: []string{"testdata/fixtures/happy.yaml"},
-<<<<<<< HEAD
-			applyLayersExpectation: ApplierApplyLayersExpectation{
-				Args: ApplierApplyLayersArgs{
-					BlobIDs: []string{"sha256:5216338b40a7b96416b8b9858974bbe4acc3096ee60acbc4dfb1ee02aecceb10"},
-				},
-				Returns: ApplierApplyLayersReturns{
-					Detail: ftypes.ArtifactDetail{
-						OS: ftypes.OS{
-							Family: "alpine",
-							Name:   "3.11",
-						},
-						LayersMetadata: ftypes.LayersMetadata{
-							{
-								Size:   1000,
-								DiffID: "sha256:5216338b40a7b96416b8b9858974bbe4acc3096ee60acbc4dfb1ee02aecceb10",
-							},
-						},
-						Applications: []ftypes.Application{
-							{
-								Type:     "bundler",
-								FilePath: "/app/Gemfile.lock",
-								Packages: []ftypes.Package{
-									railsPkg,
-								},
-=======
-			setupCache: func(t *testing.T) cache.Cache {
-				c := cache.NewMemoryCache()
-				require.NoError(t, c.PutBlob("sha256:5216338b40a7b96416b8b9858974bbe4acc3096ee60acbc4dfb1ee02aecceb10", ftypes.BlobInfo{
-					SchemaVersion: ftypes.BlobJSONSchemaVersion,
-					OS: ftypes.OS{
-						Family: "alpine",
-						Name:   "3.11",
-					},
-					Applications: []ftypes.Application{
-						{
-							Type:     "bundler",
-							FilePath: "/app/Gemfile.lock",
-							Packages: []ftypes.Package{
-								railsPkg,
->>>>>>> e9b3f0b7
-							},
-						},
-					},
-				}))
-				return c
-			},
-			want: types.ScanResponse{
-				Results: types.Results{
-					{
-						Target: "alpine:latest (alpine 3.11)",
-						Class:  types.ClassOSPkg,
-						Type:   ftypes.Alpine,
-					},
-<<<<<<< HEAD
-					{
-						Target: "/app/Gemfile.lock",
-						Class:  types.ClassLangPkg,
-						Type:   ftypes.Bundler,
-						Packages: ftypes.Packages{
-							railsPkg,
-						},
-						Vulnerabilities: []types.DetectedVulnerability{
-							{
-								VulnerabilityID:  "CVE-2014-0081",
-								PkgName:          "rails",
-								InstalledVersion: "4.0.2",
+								PkgName:          railsPkg.Name,
+								PkgIdentifier:    railsPkg.Identifier,
+								InstalledVersion: railsPkg.Version,
 								FixedVersion:     "4.0.3, 3.2.17",
 								Status:           dbTypes.StatusFixed,
 								Layer: ftypes.Layer{
@@ -1028,48 +653,46 @@
 									},
 									LastModifiedDate: lo.ToPtr(time.Date(2020, 2, 1, 1, 1, 0, 0, time.UTC)),
 									PublishedDate:    lo.ToPtr(time.Date(2020, 1, 1, 1, 1, 0, 0, time.UTC)),
-=======
-					Vulnerabilities: []types.DetectedVulnerability{
-						{
-							VulnerabilityID:  "CVE-2014-0081",
-							PkgName:          "rails",
-							PkgIdentifier:    railsPkg.Identifier,
-							InstalledVersion: railsPkg.Version,
-							FixedVersion:     "4.0.3, 3.2.17",
-							Status:           dbTypes.StatusFixed,
-							Layer: ftypes.Layer{
-								DiffID: "sha256:0ea33a93585cf1917ba522b2304634c3073654062d5282c1346322967790ef33",
-							},
-							PrimaryURL: "https://avd.aquasec.com/nvd/cve-2014-0081",
-							Vulnerability: dbTypes.Vulnerability{
-								Title:       "xss",
-								Description: "xss vulnerability",
-								Severity:    "MEDIUM",
-								References: []string{
-									"http://example.com",
->>>>>>> e9b3f0b7
-								},
-							},
-						},
-					},
-				},
-				OS: ftypes.OS{
-					Family: "alpine",
-					Name:   "3.11",
-					Eosl:   true,
-				},
-				LayersMetadata: ftypes.LayersMetadata{
-					{
-						Size:   1000,
-						DiffID: "sha256:5216338b40a7b96416b8b9858974bbe4acc3096ee60acbc4dfb1ee02aecceb10",
+								},
+							},
+						},
+					},
+					{
+						Target: "",
+						Class:  types.ClassLangPkg,
+						Type:   ftypes.Composer,
+						Packages: []ftypes.Package{
+							{
+								Name:         laravelPkg.Name,
+								Version:      laravelPkg.Version,
+								Identifier:   laravelPkg.Identifier,
+								Relationship: ftypes.RelationshipDirect,
+								Layer: ftypes.Layer{
+									DiffID: "sha256:0ea33a93585cf1917ba522b2304634c3073654062d5282c1346322967790ef33",
+								},
+							},
+						},
+						Vulnerabilities: []types.DetectedVulnerability{
+							{
+								VulnerabilityID:  "CVE-2021-21263",
+								PkgName:          laravelPkg.Name,
+								PkgIdentifier:    laravelPkg.Identifier,
+								InstalledVersion: laravelPkg.Version,
+								FixedVersion:     "8.22.1, 7.30.3, 6.20.12",
+								Status:           dbTypes.StatusFixed,
+								Layer: ftypes.Layer{
+									DiffID: "sha256:0ea33a93585cf1917ba522b2304634c3073654062d5282c1346322967790ef33",
+								},
+							},
+						},
 					},
 				},
 			},
 		},
 		{
-			name: "happy path with unsupported os",
+			name: "happy path with no package",
 			args: args{
-				target:   "fedora:27",
+				target:   "alpine:latest",
 				layerIDs: []string{"sha256:5216338b40a7b96416b8b9858974bbe4acc3096ee60acbc4dfb1ee02aecceb10"},
 				options: types.ScanOptions{
 					PkgTypes: []string{
@@ -1081,64 +704,51 @@
 				},
 			},
 			fixtures: []string{"testdata/fixtures/happy.yaml"},
-<<<<<<< HEAD
-			applyLayersExpectation: ApplierApplyLayersExpectation{
-				Args: ApplierApplyLayersArgs{
-					BlobIDs: []string{"sha256:5216338b40a7b96416b8b9858974bbe4acc3096ee60acbc4dfb1ee02aecceb10"},
-				},
-				Returns: ApplierApplyLayersReturns{
-					Detail: ftypes.ArtifactDetail{
-						OS: ftypes.OS{
-							Family: "fedora",
-							Name:   "27",
-						},
-						LayersMetadata: ftypes.LayersMetadata{
-							{
-								Size:   1000,
-								DiffID: "sha256:5216338b40a7b96416b8b9858974bbe4acc3096ee60acbc4dfb1ee02aecceb10",
-							},
-						},
-						Applications: []ftypes.Application{
-							{
-								Type:     ftypes.Bundler,
-								FilePath: "/app/Gemfile.lock",
-								Packages: []ftypes.Package{
-									railsPkg,
-								},
-=======
 			setupCache: func(t *testing.T) cache.Cache {
 				c := cache.NewMemoryCache()
 				require.NoError(t, c.PutBlob("sha256:5216338b40a7b96416b8b9858974bbe4acc3096ee60acbc4dfb1ee02aecceb10", ftypes.BlobInfo{
 					SchemaVersion: ftypes.BlobJSONSchemaVersion,
 					OS: ftypes.OS{
-						Family: "fedora",
-						Name:   "27",
+						Family: "alpine",
+						Name:   "3.11",
+					},
+					LayersMetadata: ftypes.LayersMetadata{
+						{
+							Size:   1000,
+							DiffID: "sha256:5216338b40a7b96416b8b9858974bbe4acc3096ee60acbc4dfb1ee02aecceb10",
+						},
 					},
 					Applications: []ftypes.Application{
 						{
-							Type:     ftypes.Bundler,
+							Type:     "bundler",
 							FilePath: "/app/Gemfile.lock",
 							Packages: []ftypes.Package{
 								railsPkg,
->>>>>>> e9b3f0b7
 							},
 						},
 					},
 				}))
 				return c
 			},
-<<<<<<< HEAD
 			want: types.ScanResponse{
 				Results: types.Results{
 					{
-						Target:   "/app/Gemfile.lock",
-						Class:    types.ClassLangPkg,
-						Type:     ftypes.Bundler,
-						Packages: ftypes.Packages{railsPkg},
+						Target: "alpine:latest (alpine 3.11)",
+						Class:  types.ClassOSPkg,
+						Type:   ftypes.Alpine,
+					},
+					{
+						Target: "/app/Gemfile.lock",
+						Class:  types.ClassLangPkg,
+						Type:   ftypes.Bundler,
+						Packages: ftypes.Packages{
+							railsPkg,
+						},
 						Vulnerabilities: []types.DetectedVulnerability{
 							{
 								VulnerabilityID:  "CVE-2014-0081",
-								PkgName:          railsPkg.Name,
+								PkgName:          "rails",
+								PkgIdentifier:    railsPkg.Identifier,
 								InstalledVersion: railsPkg.Version,
 								FixedVersion:     "4.0.3, 3.2.17",
 								Status:           dbTypes.StatusFixed,
@@ -1155,32 +765,93 @@
 									},
 									LastModifiedDate: lo.ToPtr(time.Date(2020, 2, 1, 1, 1, 0, 0, time.UTC)),
 									PublishedDate:    lo.ToPtr(time.Date(2020, 1, 1, 1, 1, 0, 0, time.UTC)),
-=======
-			wantResults: types.Results{
-				{
-					Target:   "/app/Gemfile.lock",
-					Class:    types.ClassLangPkg,
-					Type:     ftypes.Bundler,
-					Packages: ftypes.Packages{railsPkg},
-					Vulnerabilities: []types.DetectedVulnerability{
-						{
-							VulnerabilityID:  "CVE-2014-0081",
-							PkgName:          railsPkg.Name,
-							PkgIdentifier:    railsPkg.Identifier,
-							InstalledVersion: railsPkg.Version,
-							FixedVersion:     "4.0.3, 3.2.17",
-							Status:           dbTypes.StatusFixed,
-							Layer: ftypes.Layer{
-								DiffID: "sha256:0ea33a93585cf1917ba522b2304634c3073654062d5282c1346322967790ef33",
-							},
-							PrimaryURL: "https://avd.aquasec.com/nvd/cve-2014-0081",
-							Vulnerability: dbTypes.Vulnerability{
-								Title:       "xss",
-								Description: "xss vulnerability",
-								Severity:    "MEDIUM",
-								References: []string{
-									"http://example.com",
->>>>>>> e9b3f0b7
+								},
+							},
+						},
+					},
+				},
+				OS: ftypes.OS{
+					Family: "alpine",
+					Name:   "3.11",
+					Eosl:   true,
+				},
+				LayersMetadata: ftypes.LayersMetadata{
+					{
+						Size:   1000,
+						DiffID: "sha256:5216338b40a7b96416b8b9858974bbe4acc3096ee60acbc4dfb1ee02aecceb10",
+					},
+				},
+			},
+		},
+		{
+			name: "happy path with unsupported os",
+			args: args{
+				target:   "fedora:27",
+				layerIDs: []string{"sha256:5216338b40a7b96416b8b9858974bbe4acc3096ee60acbc4dfb1ee02aecceb10"},
+				options: types.ScanOptions{
+					PkgTypes: []string{
+						types.PkgTypeOS,
+						types.PkgTypeLibrary,
+					},
+					PkgRelationships: ftypes.Relationships,
+					Scanners:         types.Scanners{types.VulnerabilityScanner},
+				},
+			},
+			fixtures: []string{"testdata/fixtures/happy.yaml"},
+			setupCache: func(t *testing.T) cache.Cache {
+				c := cache.NewMemoryCache()
+				require.NoError(t, c.PutBlob("sha256:5216338b40a7b96416b8b9858974bbe4acc3096ee60acbc4dfb1ee02aecceb10", ftypes.BlobInfo{
+					SchemaVersion: ftypes.BlobJSONSchemaVersion,
+					OS: ftypes.OS{
+						Family: "fedora",
+						Name:   "27",
+					},
+					LayersMetadata: ftypes.LayersMetadata{
+						{
+							Size:   1000,
+							DiffID: "sha256:5216338b40a7b96416b8b9858974bbe4acc3096ee60acbc4dfb1ee02aecceb10",
+						},
+					},
+					Applications: []ftypes.Application{
+						{
+							Type:     ftypes.Bundler,
+							FilePath: "/app/Gemfile.lock",
+							Packages: []ftypes.Package{
+								railsPkg,
+							},
+						},
+					},
+				}))
+				return c
+			},
+			want: types.ScanResponse{
+				Results: types.Results{
+					{
+						Target:   "/app/Gemfile.lock",
+						Class:    types.ClassLangPkg,
+						Type:     ftypes.Bundler,
+						Packages: ftypes.Packages{railsPkg},
+						Vulnerabilities: []types.DetectedVulnerability{
+							{
+								VulnerabilityID:  "CVE-2014-0081",
+								PkgName:          railsPkg.Name,
+								PkgIdentifier:    railsPkg.Identifier,
+								InstalledVersion: railsPkg.Version,
+								FixedVersion:     "4.0.3, 3.2.17",
+								Status:           dbTypes.StatusFixed,
+								Layer: ftypes.Layer{
+									DiffID: "sha256:0ea33a93585cf1917ba522b2304634c3073654062d5282c1346322967790ef33",
+								},
+								PrimaryURL: "https://avd.aquasec.com/nvd/cve-2014-0081",
+								Vulnerability: dbTypes.Vulnerability{
+									Title:       "xss",
+									Description: "xss vulnerability",
+									Severity:    "MEDIUM",
+									References: []string{
+										"http://example.com",
+									},
+									LastModifiedDate: lo.ToPtr(time.Date(2020, 2, 1, 1, 1, 0, 0, time.UTC)),
+									PublishedDate:    lo.ToPtr(time.Date(2020, 1, 1, 1, 1, 0, 0, time.UTC)),
 								},
 							},
 						},
@@ -1241,26 +912,6 @@
 				},
 			},
 			fixtures: []string{"testdata/fixtures/happy.yaml"},
-<<<<<<< HEAD
-			applyLayersExpectation: ApplierApplyLayersExpectation{
-				Args: ApplierApplyLayersArgs{
-					BlobIDs: []string{"sha256:0ea33a93585cf1917ba522b2304634c3073654062d5282c1346322967790ef33"},
-				},
-				Returns: ApplierApplyLayersReturns{
-					Detail: ftypes.ArtifactDetail{
-						OS: ftypes.OS{
-							Family: "alpine",
-							Name:   "3.11",
-						},
-						LayersMetadata: ftypes.LayersMetadata{
-							{
-								Size:   1000,
-								DiffID: "sha256:0ea33a93585cf1917ba522b2304634c3073654062d5282c1346322967790ef33",
-							},
-						},
-						Packages: []ftypes.Package{
-							muslPkg,
-=======
 			setupCache: func(t *testing.T) cache.Cache {
 				c := cache.NewMemoryCache()
 				require.NoError(t, c.PutBlob("sha256:0ea33a93585cf1917ba522b2304634c3073654062d5282c1346322967790ef33", ftypes.BlobInfo{
@@ -1269,11 +920,16 @@
 						Family: "alpine",
 						Name:   "3.11",
 					},
+					LayersMetadata: ftypes.LayersMetadata{
+						{
+							Size:   1000,
+							DiffID: "sha256:0ea33a93585cf1917ba522b2304634c3073654062d5282c1346322967790ef33",
+						},
+					},
 					PackageInfos: []ftypes.PackageInfo{
 						{
 							FilePath: "lib/apk/db/installed",
 							Packages: []ftypes.Package{muslPkg},
->>>>>>> e9b3f0b7
 						},
 					},
 					Applications: []ftypes.Application{
@@ -1296,7 +952,6 @@
 				}))
 				return c
 			},
-<<<<<<< HEAD
 			want: types.ScanResponse{
 				Results: types.Results{
 					{
@@ -1308,6 +963,7 @@
 							{
 								VulnerabilityID:  "CVE-2014-0081",
 								PkgName:          railsPkg.Name,
+								PkgIdentifier:    railsPkg.Identifier,
 								InstalledVersion: railsPkg.Version,
 								FixedVersion:     "4.0.3, 3.2.17",
 								Status:           dbTypes.StatusFixed,
@@ -1324,32 +980,6 @@
 									},
 									LastModifiedDate: lo.ToPtr(time.Date(2020, 2, 1, 1, 1, 0, 0, time.UTC)),
 									PublishedDate:    lo.ToPtr(time.Date(2020, 1, 1, 1, 1, 0, 0, time.UTC)),
-=======
-			wantResults: types.Results{
-				{
-					Target:   "/app/Gemfile.lock",
-					Class:    types.ClassLangPkg,
-					Type:     ftypes.Bundler,
-					Packages: ftypes.Packages{railsPkg},
-					Vulnerabilities: []types.DetectedVulnerability{
-						{
-							VulnerabilityID:  "CVE-2014-0081",
-							PkgName:          railsPkg.Name,
-							PkgIdentifier:    railsPkg.Identifier,
-							InstalledVersion: railsPkg.Version,
-							FixedVersion:     "4.0.3, 3.2.17",
-							Status:           dbTypes.StatusFixed,
-							Layer: ftypes.Layer{
-								DiffID: "sha256:0ea33a93585cf1917ba522b2304634c3073654062d5282c1346322967790ef33",
-							},
-							PrimaryURL: "https://avd.aquasec.com/nvd/cve-2014-0081",
-							Vulnerability: dbTypes.Vulnerability{
-								Title:       "xss",
-								Description: "xss vulnerability",
-								Severity:    "MEDIUM",
-								References: []string{
-									"http://example.com",
->>>>>>> e9b3f0b7
 								},
 							},
 						},
@@ -1388,6 +1018,12 @@
 				require.NoError(t, c.PutBlob("sha256:5216338b40a7b96416b8b9858974bbe4acc3096ee60acbc4dfb1ee02aecceb10", ftypes.BlobInfo{
 					SchemaVersion: ftypes.BlobJSONSchemaVersion,
 					DiffID:        "sha256:9922bc15eeefe1637b803ef2106f178152ce19a391f24aec838cbe2e48e73303",
+					LayersMetadata: ftypes.LayersMetadata{
+						{
+							Size:   1000,
+							DiffID: "sha256:9922bc15eeefe1637b803ef2106f178152ce19a391f24aec838cbe2e48e73303",
+						},
+					},
 					OS: ftypes.OS{
 						Family: ftypes.Alpine,
 						Name:   "3.11",
@@ -1439,7 +1075,6 @@
 				}))
 				return c
 			},
-<<<<<<< HEAD
 			want: types.ScanResponse{
 				Results: types.Results{
 					{
@@ -1458,41 +1093,11 @@
 								Layer: ftypes.Layer{
 									DiffID: "sha256:9922bc15eeefe1637b803ef2106f178152ce19a391f24aec838cbe2e48e73303",
 								},
-=======
-			wantResults: types.Results{
-				{
-					Target: "/app/configs/deployment.yaml",
-					Class:  types.ClassConfig,
-					Type:   ftypes.Kubernetes,
-					Misconfigurations: []types.DetectedMisconfiguration{
-						{
-							Type:      "Kubernetes Security Check",
-							ID:        "ID100",
-							Title:     "Bad Deployment",
-							Message:   "something bad",
-							Namespace: "main.kubernetes.id100",
-							Severity:  "HIGH",
-							Status:    types.MisconfStatusFailure,
-							Layer: ftypes.Layer{
-								DiffID: "sha256:9922bc15eeefe1637b803ef2106f178152ce19a391f24aec838cbe2e48e73303",
-							},
-							CauseMetadata: ftypes.CauseMetadata{
-								Provider: "",
-								Service:  "",
-								Code:     ftypes.Code{},
-							},
-						},
-						{
-							Type:       "Kubernetes Security Check",
-							ID:         "ID200",
-							Title:      "Bad Deployment",
-							Message:    "No issues found",
-							Namespace:  "builtin.kubernetes.id200",
-							Severity:   "MEDIUM",
-							PrimaryURL: "https://avd.aquasec.com/misconfig/id200",
-							References: []string{
-								"https://avd.aquasec.com/misconfig/id200",
->>>>>>> e9b3f0b7
+								CauseMetadata: ftypes.CauseMetadata{
+									Provider: "",
+									Service:  "",
+									Code:     ftypes.Code{},
+								},
 							},
 							{
 								Type:       "Kubernetes Security Check",
@@ -1509,11 +1114,11 @@
 								Layer: ftypes.Layer{
 									DiffID: "sha256:9922bc15eeefe1637b803ef2106f178152ce19a391f24aec838cbe2e48e73303",
 								},
-							},
-							CauseMetadata: ftypes.CauseMetadata{
-								Provider: "",
-								Service:  "",
-								Code:     ftypes.Code{},
+								CauseMetadata: ftypes.CauseMetadata{
+									Provider: "",
+									Service:  "",
+									Code:     ftypes.Code{},
+								},
 							},
 						},
 					},
@@ -1537,11 +1142,17 @@
 						},
 					},
 				},
-			},
-			wantOS: ftypes.OS{
-				Family: "alpine",
-				Name:   "3.11",
-				Eosl:   false,
+				OS: ftypes.OS{
+					Family: "alpine",
+					Name:   "3.11",
+					Eosl:   false,
+				},
+				LayersMetadata: ftypes.LayersMetadata{
+					{
+						Size:   1000,
+						DiffID: "sha256:9922bc15eeefe1637b803ef2106f178152ce19a391f24aec838cbe2e48e73303",
+					},
+				},
 			},
 		},
 		{
@@ -1580,44 +1191,6 @@
 				},
 			},
 			fixtures: []string{"testdata/fixtures/sad.yaml"},
-<<<<<<< HEAD
-			applyLayersExpectation: ApplierApplyLayersExpectation{
-				Args: ApplierApplyLayersArgs{
-					BlobIDs: []string{"sha256:5216338b40a7b96416b8b9858974bbe4acc3096ee60acbc4dfb1ee02aecceb10"},
-				},
-				Returns: ApplierApplyLayersReturns{
-					Detail: ftypes.ArtifactDetail{
-						OS: ftypes.OS{
-							Family: "alpine",
-							Name:   "3.11",
-						},
-						LayersMetadata: ftypes.LayersMetadata{
-							{
-								Size:   1000,
-								DiffID: "sha256:5216338b40a7b96416b8b9858974bbe4acc3096ee60acbc4dfb1ee02aecceb10",
-							},
-						},
-						Packages: []ftypes.Package{
-							{
-								Name:    "musl",
-								Version: "1.2.3",
-								Layer: ftypes.Layer{
-									DiffID: "sha256:ebf12965380b39889c99a9c02e82ba465f887b45975b6e389d42e9e6a3857888",
-								},
-							},
-						},
-						Applications: []ftypes.Application{
-							{
-								Type:     "bundler",
-								FilePath: "/app/Gemfile.lock",
-								Packages: []ftypes.Package{
-									{
-										Name:    "rails",
-										Version: "6.0",
-										Layer: ftypes.Layer{
-											DiffID: "sha256:9bdb2c849099a99c8ab35f6fd7469c623635e8f4479a0a5a3df61e22bae509f6",
-										},
-=======
 			setupCache: func(t *testing.T) cache.Cache {
 				c := cache.NewMemoryCache()
 				require.NoError(t, c.PutBlob("sha256:5216338b40a7b96416b8b9858974bbe4acc3096ee60acbc4dfb1ee02aecceb10", ftypes.BlobInfo{
@@ -1625,6 +1198,12 @@
 					OS: ftypes.OS{
 						Family: "alpine",
 						Name:   "3.11",
+					},
+					LayersMetadata: ftypes.LayersMetadata{
+						{
+							Size:   1000,
+							DiffID: "sha256:5216338b40a7b96416b8b9858974bbe4acc3096ee60acbc4dfb1ee02aecceb10",
+						},
 					},
 					Applications: []ftypes.Application{
 						{
@@ -1636,7 +1215,6 @@
 									Version: "6.0",
 									Layer: ftypes.Layer{
 										DiffID: "sha256:9bdb2c849099a99c8ab35f6fd7469c623635e8f4479a0a5a3df61e22bae509f6",
->>>>>>> e9b3f0b7
 									},
 								},
 							},
@@ -1657,47 +1235,6 @@
 				},
 			},
 			fixtures: []string{"testdata/fixtures/happy.yaml"},
-<<<<<<< HEAD
-			applyLayersExpectation: ApplierApplyLayersExpectation{
-				Args: ApplierApplyLayersArgs{
-					BlobIDs: []string{"sha256:5216338b40a7b96416b8b9858974bbe4acc3096ee60acbc4dfb1ee02aecceb10"},
-				},
-				Returns: ApplierApplyLayersReturns{
-					Detail: ftypes.ArtifactDetail{
-						OS: ftypes.OS{
-							Family: ftypes.Alpine,
-							Name:   "3.11",
-						},
-						LayersMetadata: ftypes.LayersMetadata{
-							{
-								Size:   1000,
-								DiffID: "sha256:5216338b40a7b96416b8b9858974bbe4acc3096ee60acbc4dfb1ee02aecceb10",
-							},
-						},
-						Misconfigurations: []ftypes.Misconfiguration{
-							{
-								FileType: ftypes.Dockerfile,
-								FilePath: "Dockerfile",
-								Successes: ftypes.MisconfResults{
-									{
-										Namespace: "builtin.dockerfile.DS001",
-										Query:     "data.builtin.dockerfile.DS001.deny",
-										Message:   "",
-										PolicyMetadata: ftypes.PolicyMetadata{
-											ID:                 "DS001",
-											AVDID:              "AVD-DS-0001",
-											Type:               "Dockerfile Security Check",
-											Title:              "':latest' tag used",
-											Description:        "When using a 'FROM' statement you should use a specific tag to avoid uncontrolled behavior when the image is updated.",
-											Severity:           "MEDIUM",
-											RecommendedActions: "Add a tag to the image in the 'FROM' statement",
-										},
-										CauseMetadata: ftypes.CauseMetadata{
-											Provider: "Dockerfile",
-											Service:  "general",
-											Code:     ftypes.Code{},
-										},
-=======
 			setupCache: func(t *testing.T) cache.Cache {
 				c := cache.NewMemoryCache()
 				require.NoError(t, c.PutBlob("sha256:5216338b40a7b96416b8b9858974bbe4acc3096ee60acbc4dfb1ee02aecceb10", ftypes.BlobInfo{
@@ -1705,6 +1242,12 @@
 					OS: ftypes.OS{
 						Family: ftypes.Alpine,
 						Name:   "3.11",
+					},
+					LayersMetadata: ftypes.LayersMetadata{
+						{
+							Size:   1000,
+							DiffID: "sha256:5216338b40a7b96416b8b9858974bbe4acc3096ee60acbc4dfb1ee02aecceb10",
+						},
 					},
 					Misconfigurations: []ftypes.Misconfiguration{
 						{
@@ -1728,7 +1271,6 @@
 										Provider: "Dockerfile",
 										Service:  "general",
 										Code:     ftypes.Code{},
->>>>>>> e9b3f0b7
 									},
 								},
 							},
@@ -1784,6 +1326,9 @@
 									Service:  "general",
 									Code:     ftypes.Code{},
 								},
+								Layer: ftypes.Layer{
+									DiffID: "sha256:5216338b40a7b96416b8b9858974bbe4acc3096ee60acbc4dfb1ee02aecceb10",
+								},
 							},
 							{
 								Namespace:   "builtin.dockerfile.DS001",
@@ -1804,6 +1349,9 @@
 								},
 								PrimaryURL: "https://avd.aquasec.com/misconfig/ds001",
 								References: []string{"https://avd.aquasec.com/misconfig/ds001"},
+								Layer: ftypes.Layer{
+									DiffID: "sha256:5216338b40a7b96416b8b9858974bbe4acc3096ee60acbc4dfb1ee02aecceb10",
+								},
 							},
 						},
 					},
@@ -1832,26 +1380,14 @@
 			a := applier.NewApplier(c)
 			s := NewScanner(a, ospkg.NewScanner(), langpkg.NewScanner(), vulnerability.NewClient(db.Config{}))
 
-<<<<<<< HEAD
-			s := NewScanner(applier, ospkg.NewScanner(), langpkg.NewScanner(), vulnerability.NewClient(db.Config{}))
 			gotResponse, err := s.Scan(context.Background(), tt.args.target, "", tt.args.layerIDs, tt.args.options)
-=======
-			gotResults, gotOS, err := s.Scan(context.Background(), tt.args.target, "", tt.args.layerIDs, tt.args.options)
->>>>>>> e9b3f0b7
 			if tt.wantErr != "" {
 				require.ErrorContains(t, err, tt.wantErr, tt.name)
 				return
 			}
 
 			require.NoError(t, err, tt.name)
-<<<<<<< HEAD
 			assert.Equal(t, tt.want, gotResponse)
-
-			applier.AssertExpectations(t)
-=======
-			assert.Equal(t, tt.wantResults, gotResults)
-			assert.Equal(t, tt.wantOS, gotOS)
->>>>>>> e9b3f0b7
 		})
 	}
 }