package flag

import (
	"github.com/aquasecurity/trivy/pkg/types"
)

var (
	SkipDirsFlag = Flag{
		Name:       "skip-dirs",
		ConfigName: "scan.skip-dirs",
		Default:    []string{},
		Usage:      "specify the directories where the traversal is skipped",
	}
	SkipFilesFlag = Flag{
		Name:       "skip-files",
		ConfigName: "scan.skip-files",
		Default:    []string{},
		Usage:      "specify the file paths to skip traversal",
	}
	OfflineScanFlag = Flag{
		Name:       "offline-scan",
		ConfigName: "scan.offline",
		Default:    false,
		Usage:      "do not issue API requests to identify dependencies",
	}
	ScannersFlag = Flag{
		Name:       "scanners",
		ConfigName: "scan.scanners",
		Default: types.Scanners{
			types.VulnerabilityScanner,
			types.SecretScanner,
		}.StringSlice(),
		Values: types.Scanners{
			types.VulnerabilityScanner,
			types.MisconfigScanner,
			types.SecretScanner,
			types.LicenseScanner,
		}.StringSlice(),
		Aliases: []Alias{
			{
				Name:       "security-checks",
				ConfigName: "scan.security-checks",
				Deprecated: true, // --security-checks was renamed to --scanners
			},
		},
		Usage: "comma-separated list of what security issues to detect",
	}
	FilePatternsFlag = Flag{
		Name:       "file-patterns",
		ConfigName: "scan.file-patterns",
		Default:    []string{},
		Usage:      "specify config file patterns",
	}
	SlowFlag = Flag{
		Name:       "slow",
		ConfigName: "scan.slow",
		Default:    false,
		Usage:      "scan over time with lower CPU and memory utilization",
	}
	SBOMSourcesFlag = Flag{
		Name:       "sbom-sources",
		ConfigName: "scan.sbom-sources",
		Default:    []string{},
		Values:     []string{"oci", "rekor"},
		Usage:      "[EXPERIMENTAL] try to retrieve SBOM from the specified sources",
	}
	RekorURLFlag = Flag{
		Name:       "rekor-url",
		ConfigName: "scan.rekor-url",
		Default:    "https://rekor.sigstore.dev",
		Usage:      "[EXPERIMENTAL] address of rekor STL server",
	}
	IncludeDevDepsFlag = Flag{
		Name:       "include-dev-deps",
		ConfigName: "include-dev-deps",
		Default:    false,
		Usage:      "include development dependencies in the report (supported: npm)",
	}
	ThirdPartyOSPkgs = Flag{
		Name:       "third-party-os-pkgs",
		ConfigName: "scan.third-party-os-pkgs",
		Value:      []string{},
		Usage:      "[EXPERIMENTAL] parse files of these os packages as language packages (use GitHub and GitLab database for these files)",
	}
)

type ScanFlagGroup struct {
	SkipDirs         *Flag
	SkipFiles        *Flag
	OfflineScan      *Flag
	Scanners         *Flag
	FilePatterns     *Flag
	Slow             *Flag
	SBOMSources      *Flag
	RekorURL         *Flag
	IncludeDevDeps   *Flag
	ThirdPartyOSPkgs *Flag
}

type ScanOptions struct {
	Target           string
	SkipDirs         []string
	SkipFiles        []string
	OfflineScan      bool
	Scanners         types.Scanners
	FilePatterns     []string
	Slow             bool
	SBOMSources      []string
	RekorURL         string
	IncludeDevDeps   bool
	ThirdPartyOSPkgs []string
}

func NewScanFlagGroup() *ScanFlagGroup {
	return &ScanFlagGroup{
		SkipDirs:         &SkipDirsFlag,
		SkipFiles:        &SkipFilesFlag,
		OfflineScan:      &OfflineScanFlag,
		Scanners:         &ScannersFlag,
		FilePatterns:     &FilePatternsFlag,
		Slow:             &SlowFlag,
		SBOMSources:      &SBOMSourcesFlag,
		RekorURL:         &RekorURLFlag,
		IncludeDevDeps:   &IncludeDevDepsFlag,
		ThirdPartyOSPkgs: &ThirdPartyOSPkgs,
	}
}

func (f *ScanFlagGroup) Name() string {
	return "Scan"
}

func (f *ScanFlagGroup) Flags() []*Flag {
	return []*Flag{
		f.SkipDirs,
		f.SkipFiles,
		f.OfflineScan,
		f.Scanners,
		f.FilePatterns,
		f.Slow,
		f.SBOMSources,
		f.RekorURL,
		f.IncludeDevDeps,
		f.ThirdPartyOSPkgs,
	}
}

func (f *ScanFlagGroup) ToOptions(args []string) (ScanOptions, error) {
	var target string
	if len(args) == 1 {
		target = args[0]
	}

	return ScanOptions{
<<<<<<< HEAD
		Target:           target,
		SkipDirs:         getStringSlice(f.SkipDirs),
		SkipFiles:        getStringSlice(f.SkipFiles),
		OfflineScan:      getBool(f.OfflineScan),
		Scanners:         scanners,
		FilePatterns:     getStringSlice(f.FilePatterns),
		Slow:             getBool(f.Slow),
		SBOMSources:      sbomSources,
		RekorURL:         getString(f.RekorURL),
		IncludeDevDeps:   getBool(f.IncludeDevDeps),
		ThirdPartyOSPkgs: getStringSlice(f.ThirdPartyOSPkgs),
=======
		Target:         target,
		SkipDirs:       getStringSlice(f.SkipDirs),
		SkipFiles:      getStringSlice(f.SkipFiles),
		OfflineScan:    getBool(f.OfflineScan),
		Scanners:       getUnderlyingStringSlice[types.Scanner](f.Scanners),
		FilePatterns:   getStringSlice(f.FilePatterns),
		Slow:           getBool(f.Slow),
		SBOMSources:    getStringSlice(f.SBOMSources),
		RekorURL:       getString(f.RekorURL),
		IncludeDevDeps: getBool(f.IncludeDevDeps),
>>>>>>> aca11b95
	}, nil
}<|MERGE_RESOLUTION|>--- conflicted
+++ resolved
@@ -79,7 +79,7 @@
 	ThirdPartyOSPkgs = Flag{
 		Name:       "third-party-os-pkgs",
 		ConfigName: "scan.third-party-os-pkgs",
-		Value:      []string{},
+		Default:      []string{},
 		Usage:      "[EXPERIMENTAL] parse files of these os packages as language packages (use GitHub and GitLab database for these files)",
 	}
 )
@@ -152,19 +152,6 @@
 	}
 
 	return ScanOptions{
-<<<<<<< HEAD
-		Target:           target,
-		SkipDirs:         getStringSlice(f.SkipDirs),
-		SkipFiles:        getStringSlice(f.SkipFiles),
-		OfflineScan:      getBool(f.OfflineScan),
-		Scanners:         scanners,
-		FilePatterns:     getStringSlice(f.FilePatterns),
-		Slow:             getBool(f.Slow),
-		SBOMSources:      sbomSources,
-		RekorURL:         getString(f.RekorURL),
-		IncludeDevDeps:   getBool(f.IncludeDevDeps),
-		ThirdPartyOSPkgs: getStringSlice(f.ThirdPartyOSPkgs),
-=======
 		Target:         target,
 		SkipDirs:       getStringSlice(f.SkipDirs),
 		SkipFiles:      getStringSlice(f.SkipFiles),
@@ -175,6 +162,6 @@
 		SBOMSources:    getStringSlice(f.SBOMSources),
 		RekorURL:       getString(f.RekorURL),
 		IncludeDevDeps: getBool(f.IncludeDevDeps),
->>>>>>> aca11b95
+		ThirdPartyOSPkgs: getStringSlice(f.ThirdPartyOSPkgs),
 	}, nil
 }