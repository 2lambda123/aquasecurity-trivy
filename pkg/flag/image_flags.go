--- conflicted
+++ resolved
@@ -1,11 +1,8 @@
 package flag
 
 import (
-<<<<<<< HEAD
+	v1 "github.com/google/go-containerregistry/pkg/v1"
 	"golang.org/x/exp/slices"
-=======
-	v1 "github.com/google/go-containerregistry/pkg/v1"
->>>>>>> 86f00161
 	"golang.org/x/xerrors"
 
 	ftypes "github.com/aquasecurity/trivy/pkg/fanal/types"
@@ -106,11 +103,11 @@
 		return ImageOptions{}, xerrors.Errorf("unable to parse image config scanners: %w", err)
 	}
 
-<<<<<<< HEAD
 	imageSources, err := parseImageSources(getStringSlice(f.ImageSources), ftypes.AllImageSources)
 	if err != nil {
 		return ImageOptions{}, xerrors.Errorf("unable to parse runtimes: %w", err)
-=======
+	}
+
 	var platform ftypes.Platform
 	if p := getString(f.Platform); p != "" {
 		pl, err := v1.ParsePlatform(p)
@@ -121,7 +118,6 @@
 			pl.OS = "" // Empty OS means any OS
 		}
 		platform = ftypes.Platform{Platform: pl}
->>>>>>> 86f00161
 	}
 
 	return ImageOptions{
