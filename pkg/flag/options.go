--- conflicted
+++ resolved
@@ -312,11 +312,7 @@
 	GlobalFlagGroup        *GlobalFlagGroup
 	AWSFlagGroup           *AWSFlagGroup
 	CacheFlagGroup         *CacheFlagGroup
-<<<<<<< HEAD
 	CleanFlagGroup         *CleanFlagGroup
-	CloudFlagGroup         *CloudFlagGroup
-=======
->>>>>>> de201dc7
 	DBFlagGroup            *DBFlagGroup
 	ImageFlagGroup         *ImageFlagGroup
 	K8sFlagGroup           *K8sFlagGroup
@@ -339,11 +335,7 @@
 	GlobalOptions
 	AWSOptions
 	CacheOptions
-<<<<<<< HEAD
 	CleanOptions
-	CloudOptions
-=======
->>>>>>> de201dc7
 	DBOptions
 	ImageOptions
 	K8sOptions
@@ -519,9 +511,6 @@
 	if f.CleanFlagGroup != nil {
 		groups = append(groups, f.CleanFlagGroup)
 	}
-	if f.CloudFlagGroup != nil {
-		groups = append(groups, f.CloudFlagGroup)
-	}
 	if f.DBFlagGroup != nil {
 		groups = append(groups, f.DBFlagGroup)
 	}
@@ -643,7 +632,6 @@
 
 	if f.CacheFlagGroup != nil {
 		opts.CacheOptions, err = f.CacheFlagGroup.ToOptions()
-<<<<<<< HEAD
 		if err != nil {
 			return Options{}, xerrors.Errorf("cache flag error: %w", err)
 		}
@@ -651,17 +639,8 @@
 
 	if f.CleanFlagGroup != nil {
 		opts.CleanOptions, err = f.CleanFlagGroup.ToOptions()
-=======
->>>>>>> de201dc7
 		if err != nil {
 			return Options{}, xerrors.Errorf("clean flag error: %w", err)
-		}
-	}
-
-	if f.CloudFlagGroup != nil {
-		opts.CloudOptions, err = f.CloudFlagGroup.ToOptions()
-		if err != nil {
-			return Options{}, xerrors.Errorf("cloud flag error: %w", err)
 		}
 	}
 
