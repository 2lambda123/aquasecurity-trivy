--- conflicted
+++ resolved
@@ -75,17 +75,11 @@
 	CacheBackend *Flag
 	CacheTTL     *Flag
 
-<<<<<<< HEAD
+	RedisTLS    *Flag
 	RedisCACert     *Flag
 	RedisCert       *Flag
 	RedisKey        *Flag
 	RedisMasterName *Flag
-=======
-	RedisTLS    *Flag
-	RedisCACert *Flag
-	RedisCert   *Flag
-	RedisKey    *Flag
->>>>>>> f8b57331
 }
 
 type CacheOptions struct {
@@ -107,23 +101,14 @@
 // NewCacheFlagGroup returns a default CacheFlagGroup
 func NewCacheFlagGroup() *CacheFlagGroup {
 	return &CacheFlagGroup{
-<<<<<<< HEAD
 		ClearCache:      &ClearCacheFlag,
 		CacheBackend:    &CacheBackendFlag,
 		CacheTTL:        &CacheTTLFlag,
+    RedisTLS:        &RedisTLSFlag,
 		RedisCACert:     &RedisCACertFlag,
 		RedisCert:       &RedisCertFlag,
 		RedisKey:        &RedisKeyFlag,
 		RedisMasterName: &RedisMasterNameFlag,
-=======
-		ClearCache:   &ClearCacheFlag,
-		CacheBackend: &CacheBackendFlag,
-		CacheTTL:     &CacheTTLFlag,
-		RedisTLS:     &RedisTLSFlag,
-		RedisCACert:  &RedisCACertFlag,
-		RedisCert:    &RedisCertFlag,
-		RedisKey:     &RedisKeyFlag,
->>>>>>> f8b57331
 	}
 }
 
@@ -132,11 +117,7 @@
 }
 
 func (fg *CacheFlagGroup) Flags() []*Flag {
-<<<<<<< HEAD
-	return []*Flag{fg.ClearCache, fg.CacheBackend, fg.CacheTTL, fg.RedisCACert, fg.RedisCert, fg.RedisKey, fg.RedisMasterName}
-=======
-	return []*Flag{fg.ClearCache, fg.CacheBackend, fg.CacheTTL, fg.RedisTLS, fg.RedisCACert, fg.RedisCert, fg.RedisKey}
->>>>>>> f8b57331
+	return []*Flag{fg.ClearCache, fg.CacheBackend, fg.CacheTTL, fg.RedisTLS, fg.RedisCACert, fg.RedisCert, fg.RedisKey, fg.RedisMasterName}
 }
 
 func (fg *CacheFlagGroup) ToOptions() (CacheOptions, error) {
