package walker_test

import (
	"errors"
	"os"
	"path/filepath"
	"strings"
	"testing"

	"github.com/stretchr/testify/assert"
	"github.com/stretchr/testify/require"

	"github.com/aquasecurity/trivy/pkg/fanal/analyzer"
	"github.com/aquasecurity/trivy/pkg/fanal/walker"
)

func TestLayerTar_Walk(t *testing.T) {
	tests := []struct {
		name        string
		option      walker.Option
		inputFile   string
		analyzeFn   walker.WalkFunc
		wantOpqDirs []string
		wantWhFiles []string
		wantErr     string
	}{
		{
			name:      "happy path",
			inputFile: filepath.Join("testdata", "test.tar"),
			analyzeFn: func(filePath string, info os.FileInfo, opener analyzer.Opener) error {
				return nil
			},
			wantOpqDirs: []string{"etc/"},
			wantWhFiles: []string{"foo/foo"},
		},
		{
			name:      "skip file",
			inputFile: filepath.Join("testdata", "test.tar"),
			option: walker.Option{
				SkipFiles: []string{"/app/myweb/index.html"},
			},
			analyzeFn: func(filePath string, info os.FileInfo, opener analyzer.Opener) error {
				if filePath == "app/myweb/index.html" {
					assert.Fail(t, "skip files error", "%s should be skipped", filePath)
				}
				return nil
			},
			wantOpqDirs: []string{"etc/"},
			wantWhFiles: []string{"foo/foo"},
		},
		{
			name:      "skip dir",
			inputFile: filepath.Join("testdata", "test.tar"),
			option: walker.Option{
				SkipDirs: []string{"/app"},
			},
			analyzeFn: func(filePath string, info os.FileInfo, opener analyzer.Opener) error {
				if strings.HasPrefix(filePath, "app") {
					assert.Fail(t, "skip dirs error", "%s should be skipped", filePath)
				}
				return nil
			},
			wantOpqDirs: []string{"etc/"},
			wantWhFiles: []string{"foo/foo"},
		},
		{
			name:      "sad path",
			inputFile: "testdata/test.tar",
			analyzeFn: func(filePath string, info os.FileInfo, opener analyzer.Opener) error {
				return errors.New("error")
			},
			wantErr: "failed to analyze file",
		},
	}
	for _, tt := range tests {
		t.Run(tt.name, func(t *testing.T) {
			f, err := os.Open("testdata/test.tar")
			require.NoError(t, err)

<<<<<<< HEAD
			w := walker.NewLayerTar(tt.option)
=======
			w := walker.NewLayerTar(tt.fields.skipFiles, tt.fields.skipDirs)
>>>>>>> 13362233

			gotOpqDirs, gotWhFiles, err := w.Walk(f, tt.analyzeFn)
			if tt.wantErr != "" {
				require.Error(t, err)
				assert.Contains(t, err.Error(), tt.wantErr)
				return
			}
			assert.NoError(t, err)
			assert.Equal(t, tt.wantOpqDirs, gotOpqDirs)
			assert.Equal(t, tt.wantWhFiles, gotWhFiles)
		})
	}
}<|MERGE_RESOLUTION|>--- conflicted
+++ resolved
@@ -77,12 +77,7 @@
 			f, err := os.Open("testdata/test.tar")
 			require.NoError(t, err)
 
-<<<<<<< HEAD
 			w := walker.NewLayerTar(tt.option)
-=======
-			w := walker.NewLayerTar(tt.fields.skipFiles, tt.fields.skipDirs)
->>>>>>> 13362233
-
 			gotOpqDirs, gotWhFiles, err := w.Walk(f, tt.analyzeFn)
 			if tt.wantErr != "" {
 				require.Error(t, err)
