package apk

import (
	"bufio"
	"context"
	"encoding/base64"
	"encoding/hex"
	"fmt"
	"os"
	"path"
	"sort"
	"strings"

	apkVersion "github.com/knqyf263/go-apk-version"
	"github.com/samber/lo"
	"golang.org/x/exp/slices"

	"github.com/aquasecurity/trivy/pkg/digest"
	"github.com/aquasecurity/trivy/pkg/fanal/analyzer"
	"github.com/aquasecurity/trivy/pkg/fanal/types"
	"github.com/aquasecurity/trivy/pkg/licensing"
	"github.com/aquasecurity/trivy/pkg/log"
)

func init() {
	analyzer.RegisterAnalyzer(&alpinePkgAnalyzer{})
}

const analyzerVersion = 2

var requiredFiles = []string{"lib/apk/db/installed"}

type alpinePkgAnalyzer struct{}

func (a alpinePkgAnalyzer) Analyze(_ context.Context, input analyzer.AnalysisInput) (*analyzer.AnalysisResult, error) {
	scanner := bufio.NewScanner(input.Content)
	parsedPkgs, installedFiles := a.parseApkInfo(scanner)

	return &analyzer.AnalysisResult{
		PackageInfos: []types.PackageInfo{
			{
				FilePath: input.FilePath,
				Packages: parsedPkgs,
			},
		},
		SystemInstalledFiles: installedFiles,
	}, nil
}

func (a alpinePkgAnalyzer) parseApkInfo(scanner *bufio.Scanner) ([]types.Package, []string) {
	var (
		pkgs           []types.Package
		pkg            types.Package
		version        string
		dir            string
		installedFiles []string
		provides       = map[string]string{} // for dependency graph
	)

	for scanner.Scan() {
		line := scanner.Text()

		// check package if paragraph end
		if len(line) < 2 {
			if !pkg.Empty() {
				pkgs = append(pkgs, pkg)
			}
			pkg = types.Package{}
			continue
		}

		// ref. https://wiki.alpinelinux.org/wiki/Apk_spec
		switch line[:2] {
		case "P:":
			pkg.Name = line[2:]
		case "V:":
			version = line[2:]
			if !apkVersion.Valid(version) {
				log.Logger.Warnf("Invalid Version Found : OS %s, Package %s, Version %s", "alpine", pkg.Name, version)
				continue
			}
			pkg.Version = version
		case "o:":
			origin := line[2:]
			pkg.SrcName = origin
			pkg.SrcVersion = version
		case "L:":
			pkg.Licenses = a.parseLicense(line)
		case "F:":
			dir = line[2:]
		case "R:":
			installedFiles = append(installedFiles, path.Join(dir, line[2:]))
		case "p:": // provides (corresponds to provides in PKGINFO, concatenated by spaces into a single line)
			a.parseProvides(line, pkg.ID, provides)
		case "D:": // dependencies (corresponds to depend in PKGINFO, concatenated by spaces into a single line)
			pkg.DependsOn = a.parseDependencies(line)
<<<<<<< HEAD
		case "A:":
			pkg.Arch = line[2:]
=======
		case "C:":
			d := decodeChecksumLine(line)
			if d != "" {
				pkg.Digest = d
			}
>>>>>>> a6ef37fa
		}

		if pkg.Name != "" && pkg.Version != "" {
			pkg.ID = fmt.Sprintf("%s@%s", pkg.Name, pkg.Version)

			// Dependencies could be package names or provides, so package names are stored as provides here.
			// e.g. D:scanelf so:libc.musl-x86_64.so.1
			provides[pkg.Name] = pkg.ID
		}
	}
	// in case of last paragraph
	if !pkg.Empty() {
		pkgs = append(pkgs, pkg)
	}

	pkgs = a.uniquePkgs(pkgs)

	// Replace dependencies with package IDs
	a.consolidateDependencies(pkgs, provides)

	return pkgs, installedFiles
}

func (a alpinePkgAnalyzer) trimRequirement(s string) string {
	// Trim version requirements
	// e.g.
	//   so:libssl.so.1.1=1.1 => so:libssl.so.1.1
	//   musl>=1.2 => musl
	if strings.ContainsAny(s, "<>=") {
		s = s[:strings.IndexAny(s, "><=")]
	}
	return s
}

func (a alpinePkgAnalyzer) parseLicense(line string) []string {
	line = line[2:] // Remove "L:"
	if line == "" {
		return nil
	}
	var licenses []string
	// e.g. MPL 2.0 GPL2+ => {"MPL2.0", "GPL2+"}
	for i, s := range strings.Fields(line) {
		s = strings.Trim(s, "()")
		if s == "AND" || s == "OR" {
			continue
		} else if i > 0 && (s == "1.0" || s == "2.0" || s == "3.0") {
			licenses[i-1] = licensing.Normalize(licenses[i-1] + s)
		} else {
			licenses = append(licenses, licensing.Normalize(s))
		}
	}
	return licenses
}

func (a alpinePkgAnalyzer) parseProvides(line, pkgID string, provides map[string]string) {
	for _, p := range strings.Fields(line[2:]) {
		p = a.trimRequirement(p)

		// Assume name ("P:") and version ("V:") are defined before provides ("p:")
		provides[p] = pkgID
	}
}

func (a alpinePkgAnalyzer) parseDependencies(line string) []string {
	line = line[2:] // Remove "D:"
	return lo.FilterMap(strings.Fields(line), func(d string, _ int) (string, bool) {
		// e.g. D:!uclibc-utils scanelf musl=1.1.14-r10 so:libc.musl-x86_64.so.1
		if strings.HasPrefix(d, "!") {
			return "", false
		}
		return a.trimRequirement(d), true
	})
}

func (a alpinePkgAnalyzer) consolidateDependencies(pkgs []types.Package, provides map[string]string) {
	for i := range pkgs {
		// e.g. libc6 => libc6@2.31-13+deb11u4
		pkgs[i].DependsOn = lo.FilterMap(pkgs[i].DependsOn, func(d string, _ int) (string, bool) {
			if pkgID, ok := provides[d]; ok {
				return pkgID, true
			}
			return "", false
		})
		sort.Strings(pkgs[i].DependsOn)
		pkgs[i].DependsOn = slices.Compact(pkgs[i].DependsOn)

		if len(pkgs[i].DependsOn) == 0 {
			pkgs[i].DependsOn = nil
		}
	}
}

func (a alpinePkgAnalyzer) uniquePkgs(pkgs []types.Package) (uniqPkgs []types.Package) {
	uniq := map[string]struct{}{}
	for _, pkg := range pkgs {
		if _, ok := uniq[pkg.Name]; ok {
			continue
		}
		uniqPkgs = append(uniqPkgs, pkg)
		uniq[pkg.Name] = struct{}{}
	}
	return uniqPkgs
}

func (a alpinePkgAnalyzer) Required(filePath string, _ os.FileInfo) bool {
	return slices.Contains(requiredFiles, filePath)
}

func (a alpinePkgAnalyzer) Type() analyzer.Type {
	return analyzer.TypeApk
}

func (a alpinePkgAnalyzer) Version() int {
	return analyzerVersion
}

// decodeChecksumLine decodes checksum line
func decodeChecksumLine(line string) digest.Digest {
	if len(line) < 2 {
		log.Logger.Debugf("Unable to decode checksum line of apk package: %s", line)
		return ""
	}
	// https://wiki.alpinelinux.org/wiki/Apk_spec#Package_Checksum_Field
	// https://stackoverflow.com/a/71712569
	alg := digest.MD5
	d := line[2:]
	if strings.HasPrefix(d, "Q1") {
		alg = digest.SHA1
		d = d[2:] // remove `Q1` prefix
	}

	decodedDigestString, err := base64.StdEncoding.DecodeString(d)
	if err != nil {
		log.Logger.Debugf("unable to decode digest: %s", err)
		return ""
	}
	h := hex.EncodeToString(decodedDigestString)
	return digest.NewDigestFromString(alg, h)
}<|MERGE_RESOLUTION|>--- conflicted
+++ resolved
@@ -94,16 +94,13 @@
 			a.parseProvides(line, pkg.ID, provides)
 		case "D:": // dependencies (corresponds to depend in PKGINFO, concatenated by spaces into a single line)
 			pkg.DependsOn = a.parseDependencies(line)
-<<<<<<< HEAD
 		case "A:":
 			pkg.Arch = line[2:]
-=======
 		case "C:":
 			d := decodeChecksumLine(line)
 			if d != "" {
 				pkg.Digest = d
 			}
->>>>>>> a6ef37fa
 		}
 
 		if pkg.Name != "" && pkg.Version != "" {
