--- conflicted
+++ resolved
@@ -125,11 +125,7 @@
 	// TypeLockfiles has all lock file analyzers
 	TypeLockfiles = []Type{
 		TypeBundler, TypeNpmPkgLock, TypeYarn,
-<<<<<<< HEAD
-		TypePnpm, TypePip, TypePipenv, TypePoetry, TypeGoMod, TypePom, TypeConanLock,
-=======
-		TypePnpm, TypePip, TypePipenv, TypePoetry, TypeGoMod, TypePom, TypeGradleLock,
->>>>>>> a000adee
+		TypePnpm, TypePip, TypePipenv, TypePoetry, TypeGoMod, TypePom, TypeConanLock, TypeGradleLock,
 	}
 
 	// TypeIndividualPkgs has all analyzers for individual packages
