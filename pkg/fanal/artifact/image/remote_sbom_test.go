--- conflicted
+++ resolved
@@ -73,35 +73,7 @@
 			},
 			wantBlobs: []cachetest.WantBlob{
 				{
-<<<<<<< HEAD
-					Args: cache.ArtifactCachePutBlobArgs{
-						BlobID: "sha256:e146a835492a1c965b38cce4cab4b250d86b0ba74d0981a315ce37a555b14623",
-						BlobInfo: types.BlobInfo{
-							SchemaVersion: types.BlobJSONSchemaVersion,
-							OS: types.OS{
-								Family: "alpine",
-								Name:   "3.16.2",
-							},
-							PackageInfos: []types.PackageInfo{
-								{
-									Packages: types.Packages{
-										{
-											ID:      "musl@1.2.3-r0",
-											Name:    "musl",
-											Version: "1.2.3-r0",
-											Identifier: types.PkgIdentifier{
-												PURL: &packageurl.PackageURL{
-													Type:      packageurl.TypeApk,
-													Namespace: "alpine",
-													Name:      "musl",
-													Version:   "1.2.3-r0",
-													Qualifiers: packageurl.Qualifiers{
-														{
-															Key:   "distro",
-															Value: "3.16.2",
-														},
-=======
-					ID: "sha256:066b9998617ffb7dfe0a3219ac5c3efc1008a6223606fcf474e7d5c965e4e8da",
+					ID: "sha256:e146a835492a1c965b38cce4cab4b250d86b0ba74d0981a315ce37a555b14623",
 					BlobInfo: types.BlobInfo{
 						SchemaVersion: types.BlobJSONSchemaVersion,
 						OS: types.OS{
@@ -125,7 +97,6 @@
 													{
 														Key:   "distro",
 														Value: "3.16.2",
->>>>>>> 24d0e2bf
 													},
 												},
 											},
@@ -253,29 +224,7 @@
 			},
 			wantBlobs: []cachetest.WantBlob{
 				{
-<<<<<<< HEAD
-					Args: cache.ArtifactCachePutBlobArgs{
-						BlobID: "sha256:666fbf65fc3b197f7589afd13acef901bd6b7ae018e8524a6e2004effc87a2ed",
-						BlobInfo: types.BlobInfo{
-							SchemaVersion: types.BlobJSONSchemaVersion,
-							Applications: []types.Application{
-								{
-									Type: types.GoBinary,
-									Packages: types.Packages{
-										{
-											ID:      "github.com/opencontainers/go-digest@v1.0.0",
-											Name:    "github.com/opencontainers/go-digest",
-											Version: "v1.0.0",
-											Identifier: types.PkgIdentifier{
-												PURL: &packageurl.PackageURL{
-													Type:      packageurl.TypeGolang,
-													Namespace: "github.com/opencontainers",
-													Name:      "go-digest",
-													Version:   "v1.0.0",
-												},
-												BOMRef: "pkg:golang/github.com/opencontainers/go-digest@v1.0.0",
-=======
-					ID: "sha256:a06ed679a3289fba254040e1ce8f3467fadcc454ee3d0d4720f6978065f56684",
+					ID: "sha256:666fbf65fc3b197f7589afd13acef901bd6b7ae018e8524a6e2004effc87a2ed",
 					BlobInfo: types.BlobInfo{
 						SchemaVersion: types.BlobJSONSchemaVersion,
 						Applications: []types.Application{
@@ -292,7 +241,6 @@
 												Namespace: "github.com/opencontainers",
 												Name:      "go-digest",
 												Version:   "v1.0.0",
->>>>>>> 24d0e2bf
 											},
 											BOMRef: "pkg:golang/github.com/opencontainers/go-digest@v1.0.0",
 										},
