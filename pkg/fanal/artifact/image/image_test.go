--- conflicted
+++ resolved
@@ -412,19 +412,13 @@
 									FilePath: "var/lib/dpkg/status.d/tzdata",
 									Packages: []types.Package{
 										{
-<<<<<<< HEAD
-											ID:   "tzdata@2019a-0+deb9u1",
-											Name: "tzdata", Version: "2019a", SrcName: "tzdata",
+											ID:         "tzdata@2019a-0+deb9u1",
+											Name:       "tzdata",
+											Version:    "2019a",
+											SrcName:    "tzdata",
 											Release:    "0+deb9u1",
 											SrcVersion: "2019a",
 											SrcRelease: "0+deb9u1",
-=======
-											ID:         "tzdata@2019a-0+deb9u1",
-											Name:       "tzdata",
-											Version:    "2019a-0+deb9u1",
-											SrcName:    "tzdata",
-											SrcVersion: "2019a-0+deb9u1",
->>>>>>> 3aaa2cfb
 											Maintainer: "GNU Libc Maintainers <debian-glibc@lists.debian.org>",
 										},
 									},
@@ -473,19 +467,13 @@
 									FilePath: "var/lib/dpkg/status.d/libc6",
 									Packages: []types.Package{
 										{
-<<<<<<< HEAD
-											ID:   "libc6@2.24-11+deb9u4",
-											Name: "libc6", Version: "2.24", Release: "11+deb9u4",
+											ID:         "libc6@2.24-11+deb9u4",
+											Name:       "libc6",
+											Version:    "2.24",
+											Release:    "11+deb9u4",
 											SrcName:    "glibc",
 											SrcVersion: "2.24",
 											SrcRelease: "11+deb9u4",
-=======
-											ID:         "libc6@2.24-11+deb9u4",
-											Name:       "libc6",
-											Version:    "2.24-11+deb9u4",
-											SrcName:    "glibc",
-											SrcVersion: "2.24-11+deb9u4",
->>>>>>> 3aaa2cfb
 											Maintainer: "GNU Libc Maintainers <debian-glibc@lists.debian.org>",
 										},
 									},
@@ -494,19 +482,13 @@
 									FilePath: "var/lib/dpkg/status.d/libssl1",
 									Packages: []types.Package{
 										{
-<<<<<<< HEAD
-											ID:   "libssl1.1@1.1.0k-1~deb9u1",
-											Name: "libssl1.1", Version: "1.1.0k", SrcName: "openssl",
+											ID:         "libssl1.1@1.1.0k-1~deb9u1",
+											Name:       "libssl1.1",
+											Version:    "1.1.0k",
+											SrcName:    "openssl",
 											Release:    "1~deb9u1",
 											SrcVersion: "1.1.0k",
 											SrcRelease: "1~deb9u1",
-=======
-											ID:         "libssl1.1@1.1.0k-1~deb9u1",
-											Name:       "libssl1.1",
-											Version:    "1.1.0k-1~deb9u1",
-											SrcName:    "openssl",
-											SrcVersion: "1.1.0k-1~deb9u1",
->>>>>>> 3aaa2cfb
 											Maintainer: "Debian OpenSSL Team <pkg-openssl-devel@lists.alioth.debian.org>",
 										},
 									},
@@ -515,19 +497,13 @@
 									FilePath: "var/lib/dpkg/status.d/openssl",
 									Packages: []types.Package{
 										{
-<<<<<<< HEAD
-											ID:   "openssl@1.1.0k-1~deb9u1",
-											Name: "openssl", Version: "1.1.0k", SrcName: "openssl",
+											ID:         "openssl@1.1.0k-1~deb9u1",
+											Name:       "openssl",
+											Version:    "1.1.0k",
+											SrcName:    "openssl",
 											Release:    "1~deb9u1",
 											SrcVersion: "1.1.0k",
 											SrcRelease: "1~deb9u1",
-=======
-											ID:         "openssl@1.1.0k-1~deb9u1",
-											Name:       "openssl",
-											Version:    "1.1.0k-1~deb9u1",
-											SrcName:    "openssl",
-											SrcVersion: "1.1.0k-1~deb9u1",
->>>>>>> 3aaa2cfb
 											Maintainer: "Debian OpenSSL Team <pkg-openssl-devel@lists.alioth.debian.org>",
 										},
 									},
