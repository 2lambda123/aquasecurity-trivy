package image

import (
	"context"
	"errors"
	"io"
	"os"
	"reflect"
	"strings"
	"sync"

	v1 "github.com/google/go-containerregistry/pkg/v1"
	"github.com/samber/lo"
	"golang.org/x/exp/slices"
	"golang.org/x/xerrors"

	"github.com/aquasecurity/trivy/pkg/fanal/analyzer"
	"github.com/aquasecurity/trivy/pkg/fanal/artifact"
	"github.com/aquasecurity/trivy/pkg/fanal/cache"
	"github.com/aquasecurity/trivy/pkg/fanal/handler"
	"github.com/aquasecurity/trivy/pkg/fanal/image"
	"github.com/aquasecurity/trivy/pkg/fanal/log"
	"github.com/aquasecurity/trivy/pkg/fanal/types"
	"github.com/aquasecurity/trivy/pkg/fanal/walker"
	"github.com/aquasecurity/trivy/pkg/parallel"
	"github.com/aquasecurity/trivy/pkg/semaphore"
)

type Artifact struct {
	image          types.Image
	cache          cache.ArtifactCache
	walker         walker.LayerTar
	analyzer       analyzer.AnalyzerGroup       // analyzer for files in container image
	configAnalyzer analyzer.ConfigAnalyzerGroup // analyzer for container image config
	handlerManager handler.Manager

	artifactOption artifact.Option
}

type LayerInfo struct {
	DiffID    string
	CreatedBy string // can be empty
}

func NewArtifact(img types.Image, c cache.ArtifactCache, opt artifact.Option) (artifact.Artifact, error) {
	// Initialize handlers
	handlerManager, err := handler.NewManager(opt)
	if err != nil {
		return nil, xerrors.Errorf("handler init error: %w", err)
	}

	a, err := analyzer.NewAnalyzerGroup(analyzer.AnalyzerOptions{
		Group:                opt.AnalyzerGroup,
		Slow:                 opt.Slow,
		FilePatterns:         opt.FilePatterns,
		DisabledAnalyzers:    opt.DisabledAnalyzers,
		MisconfScannerOption: opt.MisconfScannerOption,
		SecretScannerOption:  opt.SecretScannerOption,
		LicenseScannerOption: opt.LicenseScannerOption,
	})
	if err != nil {
		return nil, xerrors.Errorf("analyzer group error: %w", err)
	}

	ca, err := analyzer.NewConfigAnalyzerGroup(analyzer.ConfigAnalyzerOptions{
		FilePatterns:         opt.FilePatterns,
		DisabledAnalyzers:    opt.DisabledAnalyzers,
		MisconfScannerOption: opt.MisconfScannerOption,
	})
	if err != nil {
		return nil, xerrors.Errorf("config analyzer group error: %w", err)
	}

	return Artifact{
		image:          img,
		cache:          c,
		walker:         walker.NewLayerTar(opt.SkipFiles, opt.SkipDirs, opt.Slow),
		analyzer:       a,
		configAnalyzer: ca,
		handlerManager: handlerManager,

		artifactOption: opt,
	}, nil
}

func (a Artifact) Inspect(ctx context.Context) (types.ArtifactReference, error) {
	imageID, err := a.image.ID()
	if err != nil {
		return types.ArtifactReference{}, xerrors.Errorf("unable to get the image ID: %w", err)
	}

	configFile, err := a.image.ConfigFile()
	if err != nil {
		return types.ArtifactReference{}, xerrors.Errorf("unable to get the image's config file: %w", err)
	}

	diffIDs := a.diffIDs(configFile)

	// Debug
	log.Logger.Debugf("Image ID: %s", imageID)
	log.Logger.Debugf("Diff IDs: %v", diffIDs)

	// Try retrieving a remote SBOM document
	if res, err := a.retrieveRemoteSBOM(ctx); err == nil {
		// Found SBOM
		return res, nil
	} else if !errors.Is(err, errNoSBOMFound) {
		// Fail on unexpected error, otherwise it falls into the usual scanning.
		return types.ArtifactReference{}, xerrors.Errorf("remote SBOM fetching error: %w", err)
	}

	// Try to detect base layers.
	baseDiffIDs := a.guessBaseLayers(diffIDs, configFile)
	log.Logger.Debugf("Base Layers: %v", baseDiffIDs)

	// Convert image ID and layer IDs to cache keys
	imageKey, layerKeys, err := a.calcCacheKeys(imageID, diffIDs)
	if err != nil {
		return types.ArtifactReference{}, err
	}

	// Parse histories and extract a list of "created_by"
	layerKeyMap := a.consolidateCreatedBy(diffIDs, layerKeys, configFile)

	missingImage, missingLayers, err := a.cache.MissingBlobs(imageKey, layerKeys)
	if err != nil {
		return types.ArtifactReference{}, xerrors.Errorf("unable to get missing layers: %w", err)
	}

	missingImageKey := imageKey
	if missingImage {
		log.Logger.Debugf("Missing image ID in cache: %s", imageID)
	} else {
		missingImageKey = ""
	}

	if err = a.inspect(ctx, missingImageKey, missingLayers, baseDiffIDs, layerKeyMap, configFile); err != nil {
		return types.ArtifactReference{}, xerrors.Errorf("analyze error: %w", err)
	}

	return types.ArtifactReference{
		Name:    a.image.Name(),
		Type:    types.ArtifactContainerImage,
		ID:      imageKey,
		BlobIDs: layerKeys,
		ImageMetadata: types.ImageMetadata{
			ID:          imageID,
			DiffIDs:     diffIDs,
			RepoTags:    a.image.RepoTags(),
			RepoDigests: a.image.RepoDigests(),
			ConfigFile:  *configFile,
		},
	}, nil
}

func (Artifact) Clean(_ types.ArtifactReference) error {
	return nil
}

func (a Artifact) calcCacheKeys(imageID string, diffIDs []string) (string, []string, error) {
	// Pass an empty config scanner option so that the cache key can be the same, even when policies are updated.
	imageKey, err := cache.CalcKey(imageID, a.configAnalyzer.AnalyzerVersions(), nil, artifact.Option{})
	if err != nil {
		return "", nil, err
	}

	hookVersions := a.handlerManager.Versions()
	var layerKeys []string
	for _, diffID := range diffIDs {
		blobKey, err := cache.CalcKey(diffID, a.analyzer.AnalyzerVersions(), hookVersions, a.artifactOption)
		if err != nil {
			return "", nil, err
		}
		layerKeys = append(layerKeys, blobKey)
	}
	return imageKey, layerKeys, nil
}

func (a Artifact) consolidateCreatedBy(diffIDs, layerKeys []string, configFile *v1.ConfigFile) map[string]LayerInfo {
	// save createdBy fields in order of layers
	var createdBy []string
	for _, h := range configFile.History {
		// skip histories for empty layers
		if h.EmptyLayer {
			continue
		}
		c := strings.TrimPrefix(h.CreatedBy, "/bin/sh -c ")
		c = strings.TrimPrefix(c, "#(nop) ")
		createdBy = append(createdBy, c)
	}

	// If history detected incorrect - use only diffID
	// TODO: our current logic may not detect empty layers correctly in rare cases.
	validCreatedBy := len(diffIDs) == len(createdBy)

	layerKeyMap := map[string]LayerInfo{}
	for i, diffID := range diffIDs {

		c := ""
		if validCreatedBy {
			c = createdBy[i]
		}

		layerKey := layerKeys[i]
		layerKeyMap[layerKey] = LayerInfo{
			DiffID:    diffID,
			CreatedBy: c,
		}
	}
	return layerKeyMap
}

func (a Artifact) inspect(ctx context.Context, missingImage string, layerKeys, baseDiffIDs []string,
	layerKeyMap map[string]LayerInfo, configFile *v1.ConfigFile) error {

	var osFound types.OS
	workers := lo.Ternary(a.artifactOption.Slow, 1, 5)
	p := parallel.NewPipeline(workers, false, layerKeys, func(ctx context.Context, layerKey string) (any, error) {
		layer := layerKeyMap[layerKey]

		// If it is a base layer, secret scanning should not be performed.
		var disabledAnalyzers []analyzer.Type
		if slices.Contains(baseDiffIDs, layer.DiffID) {
			disabledAnalyzers = append(disabledAnalyzers, analyzer.TypeSecret)
		}

		layerInfo, err := a.inspectLayer(ctx, layer, disabledAnalyzers)
		if err != nil {
			return nil, xerrors.Errorf("failed to analyze layer (%s): %w", layer.DiffID, err)
		}
		if err = a.cache.PutBlob(layerKey, layerInfo); err != nil {
			return nil, xerrors.Errorf("failed to store layer: %s in cache: %w", layerKey, err)
		}
		if lo.IsNotEmpty(layerInfo.OS) {
			osFound = layerInfo.OS
		}
		return nil, nil

	}, nil)

	if err := p.Do(ctx); err != nil {
		return xerrors.Errorf("pipeline error: %w", err)
	}

	if missingImage != "" {
		if err := a.inspectConfig(ctx, missingImage, osFound, configFile); err != nil {
			return xerrors.Errorf("unable to analyze config: %w", err)
		}
	}

	return nil
}

func (a Artifact) inspectLayer(ctx context.Context, layerInfo LayerInfo, disabled []analyzer.Type) (types.BlobInfo, error) {
	log.Logger.Debugf("Missing diff ID in cache: %s", layerInfo.DiffID)

	layerDigest, rc, err := a.uncompressedLayer(layerInfo.DiffID)
	if err != nil {
		return types.BlobInfo{}, xerrors.Errorf("unable to get uncompressed layer %s: %w", layerInfo.DiffID, err)
	}
	defer rc.Close()

	// Prepare variables
	var wg sync.WaitGroup
	opts := analyzer.AnalysisOptions{
		Offline:      a.artifactOption.Offline,
		FileChecksum: a.artifactOption.FileChecksum,
	}
	result := analyzer.NewAnalysisResult()
	limit := semaphore.New(a.artifactOption.Slow)

	// Prepare filesystem for post analysis
	composite, err := a.analyzer.PostAnalyzerFS()
	if err != nil {
		return types.BlobInfo{}, xerrors.Errorf("unable to get post analysis filesystem: %w", err)
	}
	defer composite.Cleanup()

	// Walk a tar layer
	opqDirs, whFiles, err := a.walker.Walk(rc, func(filePath string, info os.FileInfo, opener analyzer.Opener) error {
		if err = a.analyzer.AnalyzeFile(ctx, &wg, limit, result, "", filePath, info, opener, disabled, opts); err != nil {
			return xerrors.Errorf("failed to analyze %s: %w", filePath, err)
		}

		// Skip post analysis if the file is not required
		analyzerTypes := a.analyzer.RequiredPostAnalyzers(filePath, info)
		if len(analyzerTypes) == 0 {
			return nil
		}

		// Build filesystem for post analysis
		tmpFilePath, err := composite.CopyFileToTemp(opener, info)
		if err != nil {
			return xerrors.Errorf("failed to copy file to temp: %w", err)
		}
<<<<<<< HEAD
		analyzerTypes := a.analyzer.RequiredPostAnalyzers(filePath, info)
		if err = composite.CreateLink(analyzerTypes, "", filePath, tmpFilePath); err != nil {
=======
		if err = composite.CreateLink(analyzerTypes, filePath, tmpFilePath, false); err != nil {
>>>>>>> 4a5b9155
			return xerrors.Errorf("failed to write a file: %w", err)
		}

		return nil
	})
	if err != nil {
		return types.BlobInfo{}, xerrors.Errorf("walk error: %w", err)
	}

	// Wait for all the goroutine to finish.
	wg.Wait()

	// Post-analysis
	if err = a.analyzer.PostAnalyze(ctx, composite, result, opts); err != nil {
		return types.BlobInfo{}, xerrors.Errorf("post analysis error: %w", err)
	}

	// Sort the analysis result for consistent results
	result.Sort()

	blobInfo := types.BlobInfo{
		SchemaVersion:     types.BlobJSONSchemaVersion,
		Digest:            layerDigest,
		DiffID:            layerInfo.DiffID,
		CreatedBy:         layerInfo.CreatedBy,
		OpaqueDirs:        opqDirs,
		WhiteoutFiles:     whFiles,
		OS:                result.OS,
		Repository:        result.Repository,
		PackageInfos:      result.PackageInfos,
		Applications:      result.Applications,
		Misconfigurations: result.Misconfigurations,
		Secrets:           result.Secrets,
		Licenses:          result.Licenses,
		CustomResources:   result.CustomResources,

		// For Red Hat
		BuildInfo: result.BuildInfo,
	}

	// Call post handlers to modify blob info
	if err = a.handlerManager.PostHandle(ctx, result, &blobInfo); err != nil {
		return types.BlobInfo{}, xerrors.Errorf("post handler error: %w", err)
	}

	return blobInfo, nil
}

func (a Artifact) diffIDs(configFile *v1.ConfigFile) []string {
	if configFile == nil {
		return nil
	}
	return lo.Map(configFile.RootFS.DiffIDs, func(diffID v1.Hash, _ int) string {
		return diffID.String()
	})
}

func (a Artifact) uncompressedLayer(diffID string) (string, io.ReadCloser, error) {
	// diffID is a hash of the uncompressed layer
	h, err := v1.NewHash(diffID)
	if err != nil {
		return "", nil, xerrors.Errorf("invalid layer ID (%s): %w", diffID, err)
	}

	layer, err := a.image.LayerByDiffID(h)
	if err != nil {
		return "", nil, xerrors.Errorf("failed to get the layer (%s): %w", diffID, err)
	}

	// digest is a hash of the compressed layer
	var digest string
	if a.isCompressed(layer) {
		d, err := layer.Digest()
		if err != nil {
			return "", nil, xerrors.Errorf("failed to get the digest (%s): %w", diffID, err)
		}
		digest = d.String()
	}

	rc, err := layer.Uncompressed()
	if err != nil {
		return "", nil, xerrors.Errorf("failed to get the layer content (%s): %w", diffID, err)
	}
	return digest, rc, nil
}

// ref. https://github.com/google/go-containerregistry/issues/701
func (a Artifact) isCompressed(l v1.Layer) bool {
	_, uncompressed := reflect.TypeOf(l).Elem().FieldByName("UncompressedLayer")
	return !uncompressed
}

func (a Artifact) inspectConfig(ctx context.Context, imageID string, osFound types.OS, config *v1.ConfigFile) error {
	result := lo.FromPtr(a.configAnalyzer.AnalyzeImageConfig(ctx, osFound, config))

	info := types.ArtifactInfo{
		SchemaVersion:    types.ArtifactJSONSchemaVersion,
		Architecture:     config.Architecture,
		Created:          config.Created.Time,
		DockerVersion:    config.DockerVersion,
		OS:               config.OS,
		Misconfiguration: result.Misconfiguration,
		Secret:           result.Secret,
		HistoryPackages:  result.HistoryPackages,
	}

	if err := a.cache.PutArtifact(imageID, info); err != nil {
		return xerrors.Errorf("failed to put image info into the cache: %w", err)
	}

	return nil
}

// guessBaseLayers guesses layers in base image (call base layers).
func (a Artifact) guessBaseLayers(diffIDs []string, configFile *v1.ConfigFile) []string {
	if configFile == nil {
		return nil
	}

	baseImageIndex := image.GuessBaseImageIndex(configFile.History)

	// Diff IDs don't include empty layers, so the index is different from histories
	var diffIDIndex int
	var baseDiffIDs []string
	for i, h := range configFile.History {
		// It is no longer base layer.
		if i > baseImageIndex {
			break
		}
		// Empty layers are not included in diff IDs.
		if h.EmptyLayer {
			continue
		}

		if diffIDIndex >= len(diffIDs) {
			// something wrong...
			return nil
		}
		baseDiffIDs = append(baseDiffIDs, diffIDs[diffIDIndex])
		diffIDIndex++
	}
	return baseDiffIDs
}<|MERGE_RESOLUTION|>--- conflicted
+++ resolved
@@ -293,12 +293,7 @@
 		if err != nil {
 			return xerrors.Errorf("failed to copy file to temp: %w", err)
 		}
-<<<<<<< HEAD
-		analyzerTypes := a.analyzer.RequiredPostAnalyzers(filePath, info)
 		if err = composite.CreateLink(analyzerTypes, "", filePath, tmpFilePath); err != nil {
-=======
-		if err = composite.CreateLink(analyzerTypes, filePath, tmpFilePath, false); err != nil {
->>>>>>> 4a5b9155
 			return xerrors.Errorf("failed to write a file: %w", err)
 		}
 
