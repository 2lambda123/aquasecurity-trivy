--- conflicted
+++ resolved
@@ -140,7 +140,11 @@
 			},
 		},
 		{
-<<<<<<< HEAD
+			name: "without ksplice",
+			fixtures: []string{
+				"testdata/fixtures/oracle7.yaml",
+				"testdata/fixtures/data-source.yaml",
+			},
 			name:     "different fixed versions for different arches",
 			fixtures: []string{"testdata/fixtures/oracle7.yaml", "testdata/fixtures/data-source.yaml"},
 			args: args{
@@ -194,13 +198,6 @@
 		{
 			name:     "without ksplice",
 			fixtures: []string{"testdata/fixtures/oracle7.yaml", "testdata/fixtures/data-source.yaml"},
-=======
-			name: "without ksplice",
-			fixtures: []string{
-				"testdata/fixtures/oracle7.yaml",
-				"testdata/fixtures/data-source.yaml",
-			},
->>>>>>> a16270c3
 			args: args{
 				osVer: "7",
 				pkgs: []ftypes.Package{
