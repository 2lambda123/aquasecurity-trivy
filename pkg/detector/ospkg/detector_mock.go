package ospkg

import (
	"github.com/aquasecurity/fanal/analyzer"
	"github.com/aquasecurity/trivy/pkg/types"
	"github.com/stretchr/testify/mock"
)

type MockDetector struct {
	mock.Mock
}

<<<<<<< HEAD
func (_m *MockDetector) Detect(a, b string, c []analyzer.Package) ([]types.DetectedVulnerability, bool, error) {
=======
type DetectInput struct {
	OSFamily string
	OSName   string
	Pkgs     []analyzer.Package
}
type DetectOutput struct {
	Vulns []types.DetectedVulnerability
	Err   error
}
type DetectExpectation struct {
	Args       DetectInput
	ReturnArgs DetectOutput
}

func NewMockDetector(detectExpectations []DetectExpectation) *MockDetector {
	mockDetector := new(MockDetector)
	for _, e := range detectExpectations {
		mockDetector.On("Detect", e.Args.OSFamily, e.Args.OSName, e.Args.Pkgs).Return(
			e.ReturnArgs.Vulns, e.ReturnArgs.Err)
	}
	return mockDetector
}

func (_m *MockDetector) Detect(a, b string, c []analyzer.Package) ([]types.DetectedVulnerability, error) {
>>>>>>> 303bf698
	ret := _m.Called(a, b, c)
	ret0 := ret.Get(0)
	if ret0 == nil {
		return nil, false, ret.Error(2)
	}
	vulns, ok := ret0.([]types.DetectedVulnerability)
	if !ok {
		return nil, false, ret.Error(2)
	}
	return vulns, ret.Bool(1), ret.Error(2)
}<|MERGE_RESOLUTION|>--- conflicted
+++ resolved
@@ -10,9 +10,6 @@
 	mock.Mock
 }
 
-<<<<<<< HEAD
-func (_m *MockDetector) Detect(a, b string, c []analyzer.Package) ([]types.DetectedVulnerability, bool, error) {
-=======
 type DetectInput struct {
 	OSFamily string
 	OSName   string
@@ -36,8 +33,7 @@
 	return mockDetector
 }
 
-func (_m *MockDetector) Detect(a, b string, c []analyzer.Package) ([]types.DetectedVulnerability, error) {
->>>>>>> 303bf698
+func (_m *MockDetector) Detect(a, b string, c []analyzer.Package) ([]types.DetectedVulnerability, bool, error) {
 	ret := _m.Called(a, b, c)
 	ret0 := ret.Get(0)
 	if ret0 == nil {
