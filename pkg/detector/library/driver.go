package library

import (
	"fmt"
	"strings"

	"golang.org/x/xerrors"

	"github.com/aquasecurity/trivy-db/pkg/db"
	dbTypes "github.com/aquasecurity/trivy-db/pkg/types"
	"github.com/aquasecurity/trivy-db/pkg/vulnsrc/vulnerability"
	"github.com/aquasecurity/trivy/pkg/detector/library/compare"
	"github.com/aquasecurity/trivy/pkg/detector/library/compare/maven"
	"github.com/aquasecurity/trivy/pkg/detector/library/compare/npm"
	"github.com/aquasecurity/trivy/pkg/detector/library/compare/pep440"
	"github.com/aquasecurity/trivy/pkg/detector/library/compare/rubygems"
	ftypes "github.com/aquasecurity/trivy/pkg/fanal/types"
	"github.com/aquasecurity/trivy/pkg/log"
	"github.com/aquasecurity/trivy/pkg/types"
)

// NewDriver returns a driver according to the library type
func NewDriver(libType string) (Driver, bool) {
	var ecosystem dbTypes.Ecosystem
	var comparer compare.Comparer

	switch libType {
	case ftypes.Bundler, ftypes.GemSpec:
		ecosystem = vulnerability.RubyGems
		comparer = rubygems.Comparer{}
	case ftypes.RustBinary, ftypes.Cargo:
		ecosystem = vulnerability.Cargo
		comparer = compare.GenericComparer{}
	case ftypes.Composer:
		ecosystem = vulnerability.Composer
		comparer = compare.GenericComparer{}
	case ftypes.GoBinary, ftypes.GoModule:
		ecosystem = vulnerability.Go
		comparer = compare.GenericComparer{}
	case ftypes.Jar, ftypes.Pom, ftypes.Gradle:
		ecosystem = vulnerability.Maven
		comparer = maven.Comparer{}
	case ftypes.Npm, ftypes.Yarn, ftypes.Pnpm, ftypes.NodePkg, ftypes.JavaScript:
		ecosystem = vulnerability.Npm
		comparer = npm.Comparer{}
	case ftypes.NuGet, ftypes.DotNetCore:
		ecosystem = vulnerability.NuGet
		comparer = compare.GenericComparer{}
	case ftypes.Pipenv, ftypes.Poetry, ftypes.Pip, ftypes.PythonPkg:
		ecosystem = vulnerability.Pip
		comparer = pep440.Comparer{}
	case ftypes.Pub:
		ecosystem = vulnerability.Pub
		comparer = compare.GenericComparer{}
	case ftypes.Hex:
		ecosystem = vulnerability.Erlang
		comparer = compare.GenericComparer{}
	case ftypes.Conan:
		ecosystem = vulnerability.Conan
		// Only semver can be used for version ranges
		// https://docs.conan.io/en/latest/versioning/version_ranges.html
		comparer = compare.GenericComparer{}
	case ftypes.Cocoapods:
		log.Logger.Warn("CocoaPods is supported for SBOM, not for vulnerability scanning")
		return Driver{}, false
	case ftypes.CondaPkg:
		log.Logger.Warn("Conda package is supported for SBOM, not for vulnerability scanning")
<<<<<<< HEAD
		return Driver{}, ErrSBOMSupportOnly
	case ftypes.Julia:
		log.Logger.Warn("Julia is supported for SBOM, not for vulnerability scanning")
		return Driver{}, ErrSBOMSupportOnly
=======
		return Driver{}, false
>>>>>>> ef39eeed
	default:
		log.Logger.Warnf("The %q library type is not supported for vulnerability scanning", libType)
		return Driver{}, false
	}
	return Driver{
		ecosystem: ecosystem,
		comparer:  comparer,
		dbc:       db.Config{},
	}, true
}

// Driver represents security advisories for each programming language
type Driver struct {
	ecosystem dbTypes.Ecosystem
	comparer  compare.Comparer
	dbc       db.Config
}

// Type returns the driver ecosystem
func (d *Driver) Type() string {
	return string(d.ecosystem)
}

// DetectVulnerabilities scans buckets with the prefix according to the ecosystem.
// If "ecosystem" is pip, it looks for buckets with "pip::" and gets security advisories from those buckets.
// It allows us to add a new data source with the ecosystem prefix (e.g. pip::new-data-source)
// and detect vulnerabilities without specifying a specific bucket name.
func (d *Driver) DetectVulnerabilities(pkgID, pkgName, pkgVer string) ([]types.DetectedVulnerability, error) {
	// e.g. "pip::", "npm::"
	prefix := fmt.Sprintf("%s::", d.ecosystem)
	advisories, err := d.dbc.GetAdvisories(prefix, vulnerability.NormalizePkgName(d.ecosystem, pkgName))
	if err != nil {
		return nil, xerrors.Errorf("failed to get %s advisories: %w", d.ecosystem, err)
	}

	var vulns []types.DetectedVulnerability
	for _, adv := range advisories {
		if !d.comparer.IsVulnerable(pkgVer, adv) {
			continue
		}

		vuln := types.DetectedVulnerability{
			VulnerabilityID:  adv.VulnerabilityID,
			PkgID:            pkgID,
			PkgName:          pkgName,
			InstalledVersion: pkgVer,
			FixedVersion:     createFixedVersions(adv),
			DataSource:       adv.DataSource,
		}
		vulns = append(vulns, vuln)
	}

	return vulns, nil
}

func createFixedVersions(advisory dbTypes.Advisory) string {
	if len(advisory.PatchedVersions) != 0 {
		return strings.Join(advisory.PatchedVersions, ", ")
	}

	var fixedVersions []string
	for _, version := range advisory.VulnerableVersions {
		for _, s := range strings.Split(version, ",") {
			s = strings.TrimSpace(s)
			if !strings.HasPrefix(s, "<=") && strings.HasPrefix(s, "<") {
				s = strings.TrimPrefix(s, "<")
				fixedVersions = append(fixedVersions, strings.TrimSpace(s))
			}
		}
	}
	return strings.Join(fixedVersions, ", ")
}<|MERGE_RESOLUTION|>--- conflicted
+++ resolved
@@ -65,14 +65,10 @@
 		return Driver{}, false
 	case ftypes.CondaPkg:
 		log.Logger.Warn("Conda package is supported for SBOM, not for vulnerability scanning")
-<<<<<<< HEAD
-		return Driver{}, ErrSBOMSupportOnly
+		return Driver{}, false
 	case ftypes.Julia:
 		log.Logger.Warn("Julia is supported for SBOM, not for vulnerability scanning")
-		return Driver{}, ErrSBOMSupportOnly
-=======
 		return Driver{}, false
->>>>>>> ef39eeed
 	default:
 		log.Logger.Warnf("The %q library type is not supported for vulnerability scanning", libType)
 		return Driver{}, false
