--- conflicted
+++ resolved
@@ -1,17 +1,12 @@
 package report_test
 
 import (
+	"github.com/samber/lo"
 	"testing"
-
-	"github.com/stretchr/testify/assert"
 
 	"github.com/aquasecurity/trivy/pkg/compliance/report"
 	"github.com/aquasecurity/trivy/pkg/types"
-<<<<<<< HEAD
-=======
 	"github.com/stretchr/testify/assert"
-	"k8s.io/utils/pointer"
->>>>>>> b00f3c60
 )
 
 func TestBuildSummary(t *testing.T) {
@@ -64,13 +59,13 @@
 						ID:        "1.0",
 						Name:      "Non-root containers",
 						Severity:  "MEDIUM",
-						TotalFail: pointer.Int(1),
+						TotalFail: lo.ToPtr(1),
 					},
 					{
 						ID:        "1.1",
 						Name:      "Immutable container file systems",
 						Severity:  "LOW",
-						TotalFail: pointer.Int(1),
+						TotalFail: lo.ToPtr(1),
 					},
 				},
 			},
@@ -131,19 +126,19 @@
 						ID:        "1.0",
 						Name:      "Non-root containers",
 						Severity:  "MEDIUM",
-						TotalFail: pointer.Int(1),
+						TotalFail: lo.ToPtr(1),
 					},
 					{
 						ID:        "1.1",
 						Name:      "Immutable container file systems",
 						Severity:  "LOW",
-						TotalFail: pointer.Int(1),
+						TotalFail: lo.ToPtr(1),
 					},
 					{
 						ID:        "1.2",
 						Name:      "tzdata - new upstream version",
 						Severity:  "LOW",
-						TotalFail: pointer.Int(1),
+						TotalFail: lo.ToPtr(1),
 					},
 				},
 			},
