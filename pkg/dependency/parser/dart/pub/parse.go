package pub

import (
<<<<<<< HEAD
	"strings"

	"golang.org/x/xerrors"
	"gopkg.in/yaml.v3"

	"github.com/aquasecurity/trivy/pkg/dependency/parser/types"
	"github.com/aquasecurity/trivy/pkg/dependency/parser/utils"
	"github.com/aquasecurity/trivy/pkg/log"
=======
	"golang.org/x/xerrors"
	"gopkg.in/yaml.v3"

	"github.com/aquasecurity/trivy/pkg/dependency"
	"github.com/aquasecurity/trivy/pkg/dependency/types"
	ftypes "github.com/aquasecurity/trivy/pkg/fanal/types"
>>>>>>> 7c409fd2
	xio "github.com/aquasecurity/trivy/pkg/x/io"
)

const (
	transitiveDep = "transitive"
)

// Parser is a parser for pubspec.lock
type Parser struct{}

func NewParser() types.Parser {
	return &Parser{}
}

type lock struct {
	Packages map[string]Dep    `yaml:"packages"`
	Sdks     map[string]string `yaml:"sdks"`
}

type Dep struct {
	Dependency  string      `yaml:"dependency"`
	Version     string      `yaml:"version"`
	Source      string      `yaml:"source"`
	Description Description `yaml:"description"`
}

type Description string

func (Parser) Parse(r xio.ReadSeekerAt) ([]types.Library, []types.Dependency, error) {
	l := &lock{}
	if err := yaml.NewDecoder(r).Decode(&l); err != nil {
		return nil, nil, xerrors.Errorf("failed to decode pubspec.lock: %w", err)
	}
	var libs []types.Library
	for name, dep := range l.Packages {
		// Some dependencies use one of the SDK versions.
		// In this case dep.Version == `0.0.0`.
		// We can't get versions for these dependencies.
		// Therefore, we use the first version of the SDK constraint specified in the Description.
		// See https://github.com/aquasecurity/trivy/issues/6017
		version := dep.Version
		if version == "0.0.0" && dep.Source == "sdk" {
			if constraint, ok := l.Sdks[string(dep.Description)]; ok {
				if v := firstVersionOfConstrain(constraint); v != "" {
					log.Logger.Infof("The first version of %q constraint was used for %q.", dep.Description, name)
					version = v
				}
			}
		}

		// We would like to exclude dev dependencies, but we cannot identify
		// which indirect dependencies were introduced by dev dependencies
		// as there are 3 dependency types, "direct main", "direct dev" and "transitive".
		// It will be confusing if we exclude direct dev dependencies and include transitive dev dependencies.
		// We decided to keep all dev dependencies until Pub will add support for "transitive main" and "transitive dev".
		lib := types.Library{
<<<<<<< HEAD
			ID:       utils.PackageID(name, version),
=======
			ID:       dependency.ID(ftypes.Pub, name, dep.Version),
>>>>>>> 7c409fd2
			Name:     name,
			Version:  version,
			Indirect: dep.Dependency == transitiveDep,
		}
		libs = append(libs, lib)
	}

	return libs, nil, nil
<<<<<<< HEAD
}

// firstVersionOfConstrain returns the first acceptable version for constraint
func firstVersionOfConstrain(constraint string) string {
	// cf. https://dart.dev/tools/pub/dependencies#traditional-syntax
	switch {
	case strings.HasPrefix(constraint, ">="):
		constraint = strings.TrimPrefix(constraint, ">=")
		constraint, _, _ = strings.Cut(constraint, " ")
		return constraint
	case strings.HasPrefix(constraint, "^"):
		return strings.TrimPrefix(constraint, "^")
	}
	return ""
}

func (d *Description) UnmarshalYAML(value *yaml.Node) error {
	var tmp any
	if err := value.Decode(&tmp); err != nil {
		return err
	}
	// Description can be a string or a struct
	// We only need a string value for SDK mapping
	if desc, ok := tmp.(string); ok {
		*d = Description(desc)
	}
	return nil
=======
>>>>>>> 7c409fd2
}<|MERGE_RESOLUTION|>--- conflicted
+++ resolved
@@ -1,23 +1,15 @@
 package pub
 
 import (
-<<<<<<< HEAD
 	"strings"
 
-	"golang.org/x/xerrors"
-	"gopkg.in/yaml.v3"
-
-	"github.com/aquasecurity/trivy/pkg/dependency/parser/types"
-	"github.com/aquasecurity/trivy/pkg/dependency/parser/utils"
-	"github.com/aquasecurity/trivy/pkg/log"
-=======
 	"golang.org/x/xerrors"
 	"gopkg.in/yaml.v3"
 
 	"github.com/aquasecurity/trivy/pkg/dependency"
 	"github.com/aquasecurity/trivy/pkg/dependency/types"
 	ftypes "github.com/aquasecurity/trivy/pkg/fanal/types"
->>>>>>> 7c409fd2
+	"github.com/aquasecurity/trivy/pkg/log"
 	xio "github.com/aquasecurity/trivy/pkg/x/io"
 )
 
@@ -74,11 +66,7 @@
 		// It will be confusing if we exclude direct dev dependencies and include transitive dev dependencies.
 		// We decided to keep all dev dependencies until Pub will add support for "transitive main" and "transitive dev".
 		lib := types.Library{
-<<<<<<< HEAD
-			ID:       utils.PackageID(name, version),
-=======
-			ID:       dependency.ID(ftypes.Pub, name, dep.Version),
->>>>>>> 7c409fd2
+			ID:       dependency.ID(ftypes.Pub, name, version),
 			Name:     name,
 			Version:  version,
 			Indirect: dep.Dependency == transitiveDep,
@@ -87,7 +75,6 @@
 	}
 
 	return libs, nil, nil
-<<<<<<< HEAD
 }
 
 // firstVersionOfConstrain returns the first acceptable version for constraint
@@ -115,6 +102,4 @@
 		*d = Description(desc)
 	}
 	return nil
-=======
->>>>>>> 7c409fd2
 }