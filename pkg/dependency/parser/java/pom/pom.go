package pom

import (
	"encoding/xml"
	"fmt"
	"io"
	"maps"
	"net/url"
	"reflect"
	"strings"

	"github.com/samber/lo"
	"golang.org/x/xerrors"

	"github.com/aquasecurity/trivy/pkg/dependency/parser/utils"
	"github.com/aquasecurity/trivy/pkg/dependency/types"
	"github.com/aquasecurity/trivy/pkg/log"
)

type pom struct {
	filePath string
	content  *pomXML
}

func (p *pom) inherit(result analysisResult) {
	// Merge properties
	p.content.Properties = utils.MergeMaps(result.properties, p.content.Properties)

	art := p.artifact().Inherit(result.artifact)

	p.content.GroupId = art.GroupID
	p.content.ArtifactId = art.ArtifactID
	p.content.Licenses = art.ToPOMLicenses()

	if isProperty(art.Version.String()) {
		p.content.Version = evaluateVariable(art.Version.String(), p.content.Properties, nil)
	} else {
		p.content.Version = art.Version.String()
	}
}

func (p pom) properties() properties {
	props := p.content.Properties
	return utils.MergeMaps(props, p.projectProperties())
}

func (p pom) projectProperties() map[string]string {
	val := reflect.ValueOf(p.content).Elem()
	props := p.listProperties(val)

	// "version" and "groupId" elements could be inherited from parent.
	// https://maven.apache.org/pom.html#inheritance
	props["groupId"] = p.content.GroupId
	props["version"] = p.content.Version

	// https://maven.apache.org/pom.html#properties
	projectProperties := make(map[string]string)
	for k, v := range props {
		if strings.HasPrefix(k, "project.") {
			continue
		}

		// e.g. ${project.groupId}
		key := fmt.Sprintf("project.%s", k)
		projectProperties[key] = v

		// It is deprecated, but still available.
		// e.g. ${groupId}
		projectProperties[k] = v
	}

	return projectProperties
}

func (p pom) listProperties(val reflect.Value) map[string]string {
	props := make(map[string]string)
	for i := 0; i < val.NumField(); i++ {
		f := val.Type().Field(i)

		tag, ok := f.Tag.Lookup("xml")
		if !ok || strings.Contains(tag, ",") {
			// e.g. ",chardata"
			continue
		}

		switch f.Type.Kind() {
		case reflect.Slice:
			continue
		case reflect.Map:
			m := val.Field(i)
			for _, e := range m.MapKeys() {
				v := m.MapIndex(e)
				props[e.String()] = v.String()
			}
		case reflect.Struct:
			nestedProps := p.listProperties(val.Field(i))
			for k, v := range nestedProps {
				key := fmt.Sprintf("%s.%s", tag, k)
				props[key] = v
			}
		default:
			props[tag] = val.Field(i).String()
		}
	}
	return props
}

func (p pom) artifact() artifact {
	return newArtifact(p.content.GroupId, p.content.ArtifactId, p.content.Version, p.licenses(), p.content.Properties)
}

func (p pom) licenses() []string {
	return lo.FilterMap(p.content.Licenses.License, func(lic pomLicense, _ int) (string, bool) {
		return lic.Name, lic.Name != ""
	})
}

<<<<<<< HEAD
func (p pom) repositories(servers []Server) ([]string, []string) {
	var releaseRepos, snapshotRepos []string
=======
func (p pom) repositories(servers []Server) []string {
	logger := log.WithPrefix("pom")
	var urls []string
>>>>>>> 1ba5b595
	for _, rep := range p.content.Repositories.Repository {
		snapshot := rep.Snapshots.Enabled == "true"
		release := rep.Releases.Enabled == "true"
		// Add only enabled repositories
		if !release && !snapshot {
			continue
		}

		repoURL, err := url.Parse(rep.URL)
		if err != nil {
			logger.Debug("Unable to parse remote repository url", log.Err(err))
			continue
		}

		// Get the credentials from settings.xml based on matching server id
		// with the repository id from pom.xml and use it for accessing the repository url
		for _, server := range servers {
			if rep.ID == server.ID && server.Username != "" && server.Password != "" {
				repoURL.User = url.UserPassword(server.Username, server.Password)
				break
			}
		}

<<<<<<< HEAD
		log.Logger.Debugf("Adding repository %s: %s", rep.ID, rep.URL)
		if snapshot {
			snapshotRepos = append(snapshotRepos, repoURL.String())
		}
		if release {
			releaseRepos = append(releaseRepos, repoURL.String())
		}
=======
		logger.Debug("Adding repository", log.String("id", rep.ID), log.String("url", rep.URL))
		urls = append(urls, repoURL.String())
>>>>>>> 1ba5b595
	}

	return releaseRepos, snapshotRepos
}

type pomXML struct {
	Parent     pomParent   `xml:"parent"`
	GroupId    string      `xml:"groupId"`
	ArtifactId string      `xml:"artifactId"`
	Version    string      `xml:"version"`
	Licenses   pomLicenses `xml:"licenses"`
	Modules    struct {
		Text   string   `xml:",chardata"`
		Module []string `xml:"module"`
	} `xml:"modules"`
	Properties           properties `xml:"properties"`
	DependencyManagement struct {
		Text         string          `xml:",chardata"`
		Dependencies pomDependencies `xml:"dependencies"`
	} `xml:"dependencyManagement"`
	Dependencies pomDependencies `xml:"dependencies"`
	Repositories pomRepositories `xml:"repositories"`
}

type pomParent struct {
	GroupId      string `xml:"groupId"`
	ArtifactId   string `xml:"artifactId"`
	Version      string `xml:"version"`
	RelativePath string `xml:"relativePath"`
}

type pomLicenses struct {
	Text    string       `xml:",chardata"`
	License []pomLicense `xml:"license"`
}

type pomLicense struct {
	Name string `xml:"name"`
}

type pomDependencies struct {
	Text       string          `xml:",chardata"`
	Dependency []pomDependency `xml:"dependency"`
}

type pomDependency struct {
	Text       string        `xml:",chardata"`
	GroupID    string        `xml:"groupId"`
	ArtifactID string        `xml:"artifactId"`
	Version    string        `xml:"version"`
	Scope      string        `xml:"scope"`
	Optional   bool          `xml:"optional"`
	Exclusions pomExclusions `xml:"exclusions"`
	StartLine  int
	EndLine    int
}

type pomExclusions struct {
	Text      string         `xml:",chardata"`
	Exclusion []pomExclusion `xml:"exclusion"`
}

// ref. https://maven.apache.org/guides/introduction/introduction-to-optional-and-excludes-dependencies.html
type pomExclusion struct {
	GroupID    string `xml:"groupId"`
	ArtifactID string `xml:"artifactId"`
}

func (d pomDependency) Name() string {
	return fmt.Sprintf("%s:%s", d.GroupID, d.ArtifactID)
}

// Resolve evaluates variables in the dependency and inherit some fields from dependencyManagement to the dependency.
func (d pomDependency) Resolve(props map[string]string, depManagement, rootDepManagement []pomDependency) pomDependency {
	// Evaluate variables
	dep := pomDependency{
		Text:       d.Text,
		GroupID:    evaluateVariable(d.GroupID, props, nil),
		ArtifactID: evaluateVariable(d.ArtifactID, props, nil),
		Version:    evaluateVariable(d.Version, props, nil),
		Scope:      evaluateVariable(d.Scope, props, nil),
		Optional:   d.Optional,
		Exclusions: d.Exclusions,
		StartLine:  d.StartLine,
		EndLine:    d.EndLine,
	}

	// If this dependency is managed in the root POM,
	// we need to overwrite fields according to the managed dependency.
	if managed, found := findDep(d.Name(), rootDepManagement); found { // dependencyManagement from the root POM
		if managed.Version != "" {
			dep.Version = evaluateVariable(managed.Version, props, nil)
		}
		if managed.Scope != "" {
			dep.Scope = evaluateVariable(managed.Scope, props, nil)
		}
		if managed.Optional {
			dep.Optional = managed.Optional
		}
		if len(managed.Exclusions.Exclusion) != 0 {
			dep.Exclusions = managed.Exclusions
		}
		return dep
	}

	// Inherit version, scope and optional from dependencyManagement if empty
	if managed, found := findDep(d.Name(), depManagement); found { // dependencyManagement from parent
		if dep.Version == "" {
			dep.Version = evaluateVariable(managed.Version, props, nil)
		}
		if dep.Scope == "" {
			dep.Scope = evaluateVariable(managed.Scope, props, nil)
		}
		// TODO: need to check the behavior
		if !dep.Optional {
			dep.Optional = managed.Optional
		}
		if len(dep.Exclusions.Exclusion) == 0 {
			dep.Exclusions = managed.Exclusions
		}
	}
	return dep
}

// ToArtifact converts dependency to artifact.
// It should be called after calling Resolve() so that variables can be evaluated.
func (d pomDependency) ToArtifact(opts analysisOptions) artifact {
	// To avoid shadow adding exclusions to top pom's,
	// we need to initialize a new map for each new artifact
	// See `exclusions in child` test for more information
	exclusions := make(map[string]struct{})
	if opts.exclusions != nil {
		exclusions = maps.Clone(opts.exclusions)
	}
	for _, e := range d.Exclusions.Exclusion {
		exclusions[fmt.Sprintf("%s:%s", e.GroupID, e.ArtifactID)] = struct{}{}
	}

	var locations types.Locations
	if opts.lineNumber {
		locations = types.Locations{
			{
				StartLine: d.StartLine,
				EndLine:   d.EndLine,
			},
		}
	}

	return artifact{
		GroupID:    d.GroupID,
		ArtifactID: d.ArtifactID,
		Version:    newVersion(d.Version),
		Exclusions: exclusions,
		Locations:  locations,
	}
}

type properties map[string]string

type property struct {
	XMLName xml.Name
	Value   string `xml:",chardata"`
}

func (props *properties) UnmarshalXML(d *xml.Decoder, _ xml.StartElement) error {
	*props = properties{}
	for {
		var p property
		err := d.Decode(&p)
		if err == io.EOF {
			break
		} else if err != nil {
			return xerrors.Errorf("XML decode error: %w", err)
		}

		(*props)[p.XMLName.Local] = p.Value
	}
	return nil
}

func (deps *pomDependencies) UnmarshalXML(d *xml.Decoder, _ xml.StartElement) error {
	for {
		token, err := d.Token()
		if err == io.EOF {
			break
		} else if err != nil {
			return xerrors.Errorf("XML decode error: %w", err)
		}

		t, ok := token.(xml.StartElement)
		if !ok {
			continue
		}

		if t.Name.Local == "dependency" {
			var dep pomDependency
			dep.StartLine, _ = d.InputPos() // <dependency> tag starts

			// Decode the <dependency> element
			err = d.DecodeElement(&dep, &t)
			if err != nil {
				return xerrors.Errorf("Error decoding dependency: %w", err)
			}

			dep.EndLine, _ = d.InputPos() // <dependency> tag ends
			deps.Dependency = append(deps.Dependency, dep)
		}
	}
	return nil
}

func findDep(name string, depManagement []pomDependency) (pomDependency, bool) {
	return lo.Find(depManagement, func(item pomDependency) bool {
		return item.Name() == name
	})
}

type pomRepositories struct {
	Text       string          `xml:",chardata"`
	Repository []pomRepository `xml:"repository"`
}

type pomRepository struct {
	Text     string `xml:",chardata"`
	ID       string `xml:"id"`
	Name     string `xml:"name"`
	URL      string `xml:"url"`
	Releases struct {
		Text    string `xml:",chardata"`
		Enabled string `xml:"enabled"`
	} `xml:"releases"`
	Snapshots struct {
		Text    string `xml:",chardata"`
		Enabled string `xml:"enabled"`
	} `xml:"snapshots"`
}<|MERGE_RESOLUTION|>--- conflicted
+++ resolved
@@ -115,14 +115,9 @@
 	})
 }
 
-<<<<<<< HEAD
 func (p pom) repositories(servers []Server) ([]string, []string) {
+	logger := log.WithPrefix("pom")
 	var releaseRepos, snapshotRepos []string
-=======
-func (p pom) repositories(servers []Server) []string {
-	logger := log.WithPrefix("pom")
-	var urls []string
->>>>>>> 1ba5b595
 	for _, rep := range p.content.Repositories.Repository {
 		snapshot := rep.Snapshots.Enabled == "true"
 		release := rep.Releases.Enabled == "true"
@@ -146,18 +141,13 @@
 			}
 		}
 
-<<<<<<< HEAD
-		log.Logger.Debugf("Adding repository %s: %s", rep.ID, rep.URL)
+		logger.Debug("Adding repository", log.String("id", rep.ID), log.String("url", rep.URL))
 		if snapshot {
 			snapshotRepos = append(snapshotRepos, repoURL.String())
 		}
 		if release {
 			releaseRepos = append(releaseRepos, repoURL.String())
 		}
-=======
-		logger.Debug("Adding repository", log.String("id", rep.ID), log.String("url", rep.URL))
-		urls = append(urls, repoURL.String())
->>>>>>> 1ba5b595
 	}
 
 	return releaseRepos, snapshotRepos
