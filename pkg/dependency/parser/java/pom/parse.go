--- conflicted
+++ resolved
@@ -21,11 +21,8 @@
 	"github.com/aquasecurity/trivy/pkg/dependency/parser/utils"
 	ftypes "github.com/aquasecurity/trivy/pkg/fanal/types"
 	"github.com/aquasecurity/trivy/pkg/log"
-<<<<<<< HEAD
+	"github.com/aquasecurity/trivy/pkg/set"
 	"github.com/aquasecurity/trivy/pkg/uuid"
-=======
-	"github.com/aquasecurity/trivy/pkg/set"
->>>>>>> 9c609c44
 	xio "github.com/aquasecurity/trivy/pkg/x/io"
 )
 
@@ -122,19 +119,11 @@
 	rootArt := root.artifact()
 	rootArt.Relationship = ftypes.RelationshipRoot
 
-<<<<<<< HEAD
 	return p.parseRoot(rootArt, make(map[string]uuid.UUID))
 }
 
 // nolint: gocyclo
 func (p *Parser) parseRoot(root artifact, uniqModules map[string]uuid.UUID) ([]ftypes.Package, []ftypes.Dependency, error) {
-=======
-	return p.parseRoot(rootArt, set.New[string]())
-}
-
-// nolint: gocyclo
-func (p *Parser) parseRoot(root artifact, uniqModules set.Set[string]) ([]ftypes.Package, []ftypes.Dependency, error) {
->>>>>>> 9c609c44
 	// Prepare a queue for dependencies
 	queue := newArtifactQueue()
 
@@ -157,15 +146,11 @@
 		// Modules should be handled separately so that they can have independent dependencies.
 		// It means multi-module allows for duplicate dependencies.
 		if art.Module {
-			if uniqModules.Contains(art.String()) {
+			if _, ok := uniqModules[art.String()]; ok {
 				continue
 			}
-<<<<<<< HEAD
 			art.ID = uuid.New()
 			uniqModules[art.String()] = art.ID
-=======
-			uniqModules.Append(art.String())
->>>>>>> 9c609c44
 
 			modulePkgs, moduleDeps, err := p.parseRoot(art, uniqModules)
 			if err != nil {
@@ -274,14 +259,10 @@
 		// `mvn` shows modules separately from the root package and does not show module nesting.
 		// So we can add all modules as dependencies of root package.
 		if art.Relationship == ftypes.RelationshipRoot {
-<<<<<<< HEAD
 			uuids := lo.Map(lo.Values(uniqModules), func(id uuid.UUID, _ int) string {
 				return id.String()
 			})
 			dependsOn = append(dependsOn, uuids...)
-=======
-			dependsOn = append(dependsOn, uniqModules.Items()...)
->>>>>>> 9c609c44
 		}
 
 		sort.Strings(dependsOn)
